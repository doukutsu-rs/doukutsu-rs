use std::collections::HashMap;
use std::io::{BufRead, BufReader, Cursor, Read};

use byteorder::{ReadBytesExt, LE};
use case_insensitive_hashmap::CaseInsensitiveHashMap;
use xmltree::Element;

use crate::case_insensitive_hashmap;
use crate::common::{BulletFlag, Color, Rect};
use crate::engine_constants::npcs::NPCConsts;
use crate::framework::context::Context;
use crate::framework::error::GameResult;
use crate::framework::filesystem;
use crate::framework::gamepad::{Axis, Button};
use crate::game::player::ControlMode;
use crate::game::scripting::tsc::text_script::TextScriptEncoding;
use crate::game::settings::Settings;
use crate::game::shared_game_state::{FontData, Season};
use crate::i18n::Locale;
use crate::sound::pixtone::{Channel, Envelope, PixToneParameters, Waveform};
use crate::sound::SoundManager;

mod npcs;

#[derive(Debug, Copy, Clone)]
pub struct PhysicsConsts {
    pub max_dash: i32,
    pub max_move: i32,
    pub gravity_ground: i32,
    pub gravity_air: i32,
    pub dash_ground: i32,
    pub dash_air: i32,
    pub resist: i32,
    pub jump: i32,
}

#[derive(Debug, Copy, Clone)]
pub struct BoosterConsts {
    pub fuel: u32,
    pub b2_0_up: i32,
    pub b2_0_up_nokey: i32,
    pub b2_0_down: i32,
    pub b2_0_left: i32,
    pub b2_0_right: i32,
}

#[derive(Debug, Copy, Clone)]
pub struct PlayerConsts {
    pub life: u16,
    pub max_life: u16,
    pub control_mode: ControlMode,
    pub air_physics: PhysicsConsts,
    pub water_physics: PhysicsConsts,
    pub frames_left: [Rect<u16>; 12],
    pub frames_right: [Rect<u16>; 12],
    pub frames_bubble: [Rect<u16>; 2],
}

#[derive(Debug, Copy, Clone)]
pub struct GameConsts {
    pub intro_stage: u16,
    pub intro_event: u16,
    pub intro_player_pos: (i16, i16),
    pub new_game_stage: u16,
    pub new_game_event: u16,
    pub new_game_player_pos: (i16, i16),
    pub tile_offset_x: i32,
}

#[derive(Debug, Clone)]
pub struct CaretConsts {
    pub offsets: [(i32, i32); 18],
    pub bubble_left_rects: Vec<Rect<u16>>,
    pub bubble_right_rects: Vec<Rect<u16>>,
    pub projectile_dissipation_left_rects: Vec<Rect<u16>>,
    pub projectile_dissipation_right_rects: Vec<Rect<u16>>,
    pub projectile_dissipation_up_rects: Vec<Rect<u16>>,
    pub shoot_rects: Vec<Rect<u16>>,
    pub zzz_rects: Vec<Rect<u16>>,
    pub drowned_quote_left_rect: Rect<u16>,
    pub drowned_quote_right_rect: Rect<u16>,
    pub level_up_rects: Vec<Rect<u16>>,
    pub level_down_rects: Vec<Rect<u16>>,
    pub hurt_particles_rects: Vec<Rect<u16>>,
    pub explosion_rects: Vec<Rect<u16>>,
    pub little_particles_rects: Vec<Rect<u16>>,
    pub exhaust_rects: Vec<Rect<u16>>,
    pub question_left_rect: Rect<u16>,
    pub question_right_rect: Rect<u16>,
    pub small_projectile_dissipation: Vec<Rect<u16>>,
    pub empty_text: Vec<Rect<u16>>,
    pub push_jump_key: Vec<Rect<u16>>,
}

#[derive(serde::Serialize, serde::Deserialize)]
pub struct TextureSizeTable {
    sizes: HashMap<String, (u16, u16)>,
}

#[derive(Debug, Copy, Clone)]
pub struct BulletData {
    pub damage: u8,
    pub life: u8,
    pub lifetime: u16,
    pub flags: BulletFlag,
    pub enemy_hit_width: u16,
    pub enemy_hit_height: u16,
    pub block_hit_width: u16,
    pub block_hit_height: u16,
    pub display_bounds: Rect<u8>,
}

#[derive(Debug, Copy, Clone)]
pub struct BulletRects {
    pub b001_snake_l1: [Rect<u16>; 8],
    pub b002_003_snake_l2_3: [Rect<u16>; 3],
    pub b004_polar_star_l1: [Rect<u16>; 2],
    pub b005_polar_star_l2: [Rect<u16>; 2],
    pub b006_polar_star_l3: [Rect<u16>; 2],
    pub b007_fireball_l1: [Rect<u16>; 8],
    pub b008_009_fireball_l2_3: [Rect<u16>; 6],
    pub b010_machine_gun_l1: [Rect<u16>; 4],
    pub b011_machine_gun_l2: [Rect<u16>; 4],
    pub b012_machine_gun_l3: [Rect<u16>; 4],
    pub b013_missile_l1: [Rect<u16>; 4],
    pub b014_missile_l2: [Rect<u16>; 4],
    pub b015_missile_l3: [Rect<u16>; 4],
    pub b019_bubble_l1: [Rect<u16>; 4],
    pub b020_bubble_l2: [Rect<u16>; 4],
    pub b021_bubble_l3: [Rect<u16>; 4],
    pub b022_bubble_spines: [Rect<u16>; 6],
    pub b023_blade_slash: [Rect<u16>; 10],
    pub b025_blade_l1: [Rect<u16>; 8],
    pub b026_blade_l2: [Rect<u16>; 8],
    pub b027_blade_l3: [Rect<u16>; 8],
    pub b028_super_missile_l1: [Rect<u16>; 4],
    pub b029_super_missile_l2: [Rect<u16>; 4],
    pub b030_super_missile_l3: [Rect<u16>; 4],
    pub b034_nemesis_l1: [Rect<u16>; 8],
    pub b035_nemesis_l2: [Rect<u16>; 8],
    pub b036_nemesis_l3: [Rect<u16>; 8],
    pub b037_spur_l1: [Rect<u16>; 2],
    pub b038_spur_l2: [Rect<u16>; 2],
    pub b039_spur_l3: [Rect<u16>; 2],
    pub b040_spur_trail_l1: [Rect<u16>; 6],
    pub b041_spur_trail_l2: [Rect<u16>; 6],
    pub b042_spur_trail_l3: [Rect<u16>; 6],
}

#[derive(Debug, Clone)]
pub struct WeaponConsts {
    pub bullet_table: Vec<BulletData>,
    pub bullet_rects: BulletRects,
    pub level_table: [[u16; 3]; 14],
}

#[derive(Debug, Copy, Clone)]
pub struct WorldConsts {
    pub snack_rect: Rect<u16>,
    pub water_push_rect: Rect<u16>,
}

#[derive(Debug, Clone)]
pub struct AnimatedFace {
    pub face_id: u16,
    pub anim_id: u16,
    pub anim_frames: Vec<(u16, u16)>,
}

#[derive(Debug, Clone)]
pub struct ExtraSoundtrack {
    pub id: String,
    pub path: String,
    pub available: bool,
}

#[derive(Debug, Copy, Clone)]
pub struct TextScriptConsts {
    pub encoding: TextScriptEncoding,
    pub encrypted: bool,
    pub reset_invicibility_on_any_script: bool,
    pub animated_face_pics: bool,
    pub textbox_rect_top: Rect<u16>,
    pub textbox_rect_middle: Rect<u16>,
    pub textbox_rect_bottom: Rect<u16>,
    pub textbox_rect_yes_no: Rect<u16>,
    pub textbox_rect_cursor: Rect<u16>,
    pub textbox_item_marker_rect: Rect<u16>,
    pub inventory_rect_top: Rect<u16>,
    pub inventory_rect_middle: Rect<u16>,
    pub inventory_rect_bottom: Rect<u16>,
    pub inventory_text_arms: Rect<u16>,
    pub inventory_text_item: Rect<u16>,
    pub get_item_top_left: Rect<u16>,
    pub get_item_bottom_left: Rect<u16>,
    pub get_item_top_right: Rect<u16>,
    pub get_item_right: Rect<u16>,
    pub get_item_bottom_right: Rect<u16>,
    pub stage_select_text: Rect<u16>,
    pub cursor: [Rect<u16>; 2],
    pub cursor_inventory_weapon: [Rect<u16>; 2],
    pub cursor_inventory_item: [Rect<u16>; 2],
    pub inventory_item_count_x: u8,
    pub text_shadow: bool,
    pub text_speed_normal: u8,
    pub text_speed_fast: u8,
    pub fade_ticks: i8,
}

#[derive(Debug, Clone)]
pub struct TitleConsts {
    pub intro_text: String,
    pub logo_rect: Rect<u16>,
    pub logo_splash_rect: Rect<u16>,
    pub menu_left_top: Rect<u16>,
    pub menu_right_top: Rect<u16>,
    pub menu_left_bottom: Rect<u16>,
    pub menu_right_bottom: Rect<u16>,
    pub menu_top: Rect<u16>,
    pub menu_bottom: Rect<u16>,
    pub menu_middle: Rect<u16>,
    pub menu_left: Rect<u16>,
    pub menu_right: Rect<u16>,
    pub cursor_quote: [Rect<u16>; 4],
    pub cursor_curly: [Rect<u16>; 4],
    pub cursor_toroko: [Rect<u16>; 4],
    pub cursor_king: [Rect<u16>; 4],
    pub cursor_sue: [Rect<u16>; 4],
}

#[derive(Debug, Clone)]
pub struct GamepadConsts {
    pub button_rects: HashMap<Button, [Rect<u16>; 4]>,
    pub axis_rects: HashMap<Axis, [Rect<u16>; 4]>,
}

impl GamepadConsts {
    fn rects(base: Rect<u16>) -> [Rect<u16>; 4] {
        [
            base,
            Rect::new(base.left + 64, base.top, base.right + 64, base.bottom),
            Rect::new(base.left + 128, base.top, base.right + 128, base.bottom),
            Rect::new(base.left + 64, base.top + 128, base.right + 64, base.bottom + 128),
        ]
    }
}

#[derive(Debug, Clone)]
pub struct EngineConstants {
    pub base_paths: Vec<String>,
    pub is_cs_plus: bool,
    pub is_switch: bool,
    pub is_demo: bool,
    pub supports_og_textures: bool,
    pub has_difficulty_menu: bool,
    pub supports_two_player: bool,
    pub game: GameConsts,
    pub player: PlayerConsts,
    pub booster: BoosterConsts,
    pub caret: CaretConsts,
    pub world: WorldConsts,
    pub npc: NPCConsts,
    pub weapon: WeaponConsts,
    pub tex_sizes: CaseInsensitiveHashMap<(u16, u16)>,
    pub textscript: TextScriptConsts,
    pub title: TitleConsts,
    pub inventory_dim_color: Color,
    pub font_path: String,
    pub font_space_offset: f32,
    pub soundtracks: Vec<ExtraSoundtrack>,
    pub music_table: Vec<String>,
    pub organya_paths: Vec<String>,
    pub credit_illustration_paths: Vec<String>,
    pub player_skin_paths: Vec<String>,
    pub animated_face_table: Vec<AnimatedFace>,
    pub string_table: HashMap<String, String>,
    pub missile_flags: Vec<u16>,
    pub locales: Vec<Locale>,
    pub gamepad: GamepadConsts,
    pub stage_encoding: Option<TextScriptEncoding>,
}

<<<<<<< HEAD
impl Clone for EngineConstants {
    fn clone(&self) -> EngineConstants {
        EngineConstants {
            base_paths: self.base_paths.clone(),
            is_cs_plus: self.is_cs_plus,
            is_switch: self.is_switch,
            is_demo: self.is_demo,
            supports_og_textures: self.supports_og_textures,
            has_difficulty_menu: self.has_difficulty_menu,
            supports_two_player: self.supports_two_player,
            game: self.game,
            player: self.player,
            booster: self.booster,
            caret: self.caret.clone(),
            world: self.world,
            npc: self.npc,
            weapon: self.weapon.clone(),
            tex_sizes: self.tex_sizes.clone(),
            textscript: self.textscript,
            title: self.title.clone(),
            inventory_dim_color: self.inventory_dim_color,
            font_path: self.font_path.clone(),
            font_space_offset: self.font_space_offset,
            soundtracks: self.soundtracks.clone(),
            music_table: self.music_table.clone(),
            organya_paths: self.organya_paths.clone(),
            credit_illustration_paths: self.credit_illustration_paths.clone(),
            player_skin_paths: self.player_skin_paths.clone(),
            animated_face_table: self.animated_face_table.clone(),
            string_table: self.string_table.clone(),
            missile_flags: self.missile_flags.clone(),
            locales: self.locales.clone(),
            gamepad: self.gamepad.clone(),
            stage_encoding: self.stage_encoding,
        }
    }
}

=======
>>>>>>> 1f288e2a
impl EngineConstants {
    pub fn defaults() -> Self {
        EngineConstants {
            base_paths: Vec::new(),
            is_cs_plus: false,
            is_switch: false,
            is_demo: false,
            supports_og_textures: false,
            has_difficulty_menu: true,
            supports_two_player: cfg!(not(target_os = "android")),
            game: GameConsts {
                intro_stage: 72,
                intro_event: 100,
                intro_player_pos: (3, 3),
                new_game_stage: 13,
                new_game_event: 200,
                new_game_player_pos: (10, 8),
                tile_offset_x: 0,
            },
            player: PlayerConsts {
                life: 3,
                max_life: 3,
                control_mode: ControlMode::Normal,
                air_physics: PhysicsConsts {
                    max_dash: 0x32c,
                    max_move: 0x5ff,
                    gravity_air: 0x20,
                    gravity_ground: 0x50,
                    dash_air: 0x20,
                    dash_ground: 0x55,
                    resist: 0x33,
                    jump: 0x500,
                },
                water_physics: PhysicsConsts {
                    max_dash: 0x196,
                    max_move: 0x2ff,
                    gravity_air: 0x10,
                    gravity_ground: 0x28,
                    dash_air: 0x10,
                    dash_ground: 0x2a,
                    resist: 0x19,
                    jump: 0x280,
                },
                frames_left: [
                    Rect { left: 0, top: 0, right: 16, bottom: 16 },
                    Rect { left: 16, top: 0, right: 32, bottom: 16 },
                    Rect { left: 0, top: 0, right: 16, bottom: 16 },
                    Rect { left: 32, top: 0, right: 48, bottom: 16 },
                    Rect { left: 0, top: 0, right: 16, bottom: 16 },
                    Rect { left: 48, top: 0, right: 64, bottom: 16 },
                    Rect { left: 64, top: 0, right: 80, bottom: 16 },
                    Rect { left: 48, top: 0, right: 64, bottom: 16 },
                    Rect { left: 80, top: 0, right: 96, bottom: 16 },
                    Rect { left: 48, top: 0, right: 64, bottom: 16 },
                    Rect { left: 96, top: 0, right: 112, bottom: 16 },
                    Rect { left: 112, top: 0, right: 128, bottom: 16 },
                ],
                frames_right: [
                    Rect { left: 0, top: 16, right: 16, bottom: 32 },
                    Rect { left: 16, top: 16, right: 32, bottom: 32 },
                    Rect { left: 0, top: 16, right: 16, bottom: 32 },
                    Rect { left: 32, top: 16, right: 48, bottom: 32 },
                    Rect { left: 0, top: 16, right: 16, bottom: 32 },
                    Rect { left: 48, top: 16, right: 64, bottom: 32 },
                    Rect { left: 64, top: 16, right: 80, bottom: 32 },
                    Rect { left: 48, top: 16, right: 64, bottom: 32 },
                    Rect { left: 80, top: 16, right: 96, bottom: 32 },
                    Rect { left: 48, top: 16, right: 64, bottom: 32 },
                    Rect { left: 96, top: 16, right: 112, bottom: 32 },
                    Rect { left: 112, top: 16, right: 128, bottom: 32 },
                ],
                frames_bubble: [
                    Rect { left: 56, top: 96, right: 80, bottom: 120 },
                    Rect { left: 80, top: 96, right: 104, bottom: 120 },
                ],
            },
            booster: BoosterConsts {
                fuel: 50,
                b2_0_up: -0x5ff,
                b2_0_up_nokey: -0x5ff,
                b2_0_down: 0x5ff,
                b2_0_left: -0x5ff,
                b2_0_right: 0x5ff,
            },
            caret: CaretConsts {
                offsets: [
                    (0, 0),
                    (0x800, 0x800),
                    (0x1000, 0x1000),
                    (0x1000, 0x1000),
                    (0x1000, 0x1000),
                    (0x800, 0x800),
                    (0x1000, 0x1000),
                    (0x800, 0x800),
                    (0x1000, 0x1000),
                    (0x1000, 0x1000),
                    (28 * 0x200, 0x1000),
                    (0x800, 0x800),
                    (0x2000, 0x2000),
                    (0x800, 0x800),
                    (20 * 0x200, 20 * 0x200),
                    (0x800, 0x800),
                    (20 * 0x200, 0x800),
                    (52 * 0x200, 0x800),
                ],
                bubble_left_rects: vec![
                    Rect { left: 0, top: 64, right: 8, bottom: 72 },
                    Rect { left: 8, top: 64, right: 16, bottom: 72 },
                    Rect { left: 16, top: 64, right: 24, bottom: 72 },
                    Rect { left: 24, top: 64, right: 32, bottom: 72 },
                ],
                bubble_right_rects: vec![
                    Rect { left: 64, top: 24, right: 72, bottom: 32 },
                    Rect { left: 72, top: 24, right: 80, bottom: 32 },
                    Rect { left: 80, top: 24, right: 88, bottom: 32 },
                    Rect { left: 88, top: 24, right: 96, bottom: 32 },
                ],
                projectile_dissipation_left_rects: vec![
                    Rect { left: 0, top: 32, right: 16, bottom: 48 },
                    Rect { left: 16, top: 32, right: 32, bottom: 48 },
                    Rect { left: 32, top: 32, right: 48, bottom: 48 },
                    Rect { left: 48, top: 32, right: 64, bottom: 48 },
                ],
                projectile_dissipation_right_rects: vec![
                    Rect { left: 176, top: 0, right: 192, bottom: 16 },
                    Rect { left: 192, top: 0, right: 208, bottom: 16 },
                    Rect { left: 208, top: 0, right: 224, bottom: 16 },
                    Rect { left: 224, top: 0, right: 240, bottom: 16 },
                ],
                projectile_dissipation_up_rects: vec![
                    Rect { left: 0, top: 32, right: 16, bottom: 48 },
                    Rect { left: 32, top: 32, right: 48, bottom: 48 },
                    Rect { left: 16, top: 32, right: 32, bottom: 48 },
                ],
                shoot_rects: vec![
                    Rect { left: 0, top: 48, right: 16, bottom: 64 },
                    Rect { left: 16, top: 48, right: 32, bottom: 64 },
                    Rect { left: 32, top: 48, right: 48, bottom: 64 },
                    Rect { left: 48, top: 48, right: 64, bottom: 64 },
                ],
                zzz_rects: vec![
                    Rect { left: 32, top: 64, right: 40, bottom: 72 },
                    Rect { left: 32, top: 72, right: 40, bottom: 80 },
                    Rect { left: 40, top: 64, right: 48, bottom: 72 },
                    Rect { left: 40, top: 72, right: 48, bottom: 80 },
                    Rect { left: 40, top: 64, right: 48, bottom: 72 },
                    Rect { left: 40, top: 72, right: 48, bottom: 80 },
                    Rect { left: 40, top: 64, right: 48, bottom: 72 },
                ],
                drowned_quote_left_rect: Rect { left: 16, top: 80, right: 32, bottom: 96 },
                drowned_quote_right_rect: Rect { left: 32, top: 80, right: 48, bottom: 96 },
                level_up_rects: vec![
                    Rect { left: 0, top: 0, right: 56, bottom: 16 },
                    Rect { left: 0, top: 16, right: 56, bottom: 32 },
                ],
                level_down_rects: vec![
                    Rect { left: 0, top: 96, right: 56, bottom: 112 },
                    Rect { left: 0, top: 112, right: 56, bottom: 128 },
                ],
                hurt_particles_rects: vec![
                    Rect { left: 56, top: 8, right: 64, bottom: 16 },
                    Rect { left: 64, top: 8, right: 72, bottom: 16 },
                    Rect { left: 72, top: 8, right: 80, bottom: 16 },
                    Rect { left: 80, top: 8, right: 88, bottom: 16 },
                    Rect { left: 88, top: 8, right: 96, bottom: 16 },
                    Rect { left: 96, top: 8, right: 104, bottom: 16 },
                    Rect { left: 104, top: 8, right: 112, bottom: 16 },
                ],
                explosion_rects: vec![
                    Rect { left: 112, top: 0, right: 144, bottom: 32 },
                    Rect { left: 144, top: 0, right: 176, bottom: 32 },
                ],
                little_particles_rects: vec![
                    Rect { left: 56, top: 24, right: 64, bottom: 32 },
                    Rect { left: 0, top: 0, right: 0, bottom: 0 },
                ],
                exhaust_rects: vec![
                    Rect { left: 56, top: 0, right: 64, bottom: 8 },
                    Rect { left: 64, top: 0, right: 72, bottom: 8 },
                    Rect { left: 72, top: 0, right: 80, bottom: 8 },
                    Rect { left: 80, top: 0, right: 88, bottom: 8 },
                    Rect { left: 88, top: 0, right: 96, bottom: 8 },
                    Rect { left: 96, top: 0, right: 104, bottom: 8 },
                    Rect { left: 104, top: 0, right: 112, bottom: 8 },
                ],
                question_left_rect: Rect { left: 0, top: 80, right: 16, bottom: 96 },
                question_right_rect: Rect { left: 48, top: 64, right: 64, bottom: 80 },
                small_projectile_dissipation: vec![
                    Rect { left: 0, top: 72, right: 8, bottom: 80 },
                    Rect { left: 8, top: 72, right: 16, bottom: 80 },
                    Rect { left: 16, top: 72, right: 24, bottom: 80 },
                    Rect { left: 24, top: 72, right: 32, bottom: 80 },
                ],
                empty_text: vec![
                    Rect { left: 104, top: 96, right: 144, bottom: 104 },
                    Rect { left: 104, top: 104, right: 144, bottom: 112 },
                ],
                push_jump_key: vec![
                    Rect { left: 0, top: 144, right: 144, bottom: 152 },
                    Rect { left: 0, top: 0, right: 0, bottom: 0 },
                ],
            },
            world: WorldConsts {
                snack_rect: Rect { left: 256, top: 48, right: 272, bottom: 64 },
                water_push_rect: Rect { left: 224, top: 48, right: 240, bottom: 64 },
            },
            npc: serde_json::from_str("{}").unwrap(),
            weapon: WeaponConsts {
                bullet_table: vec![
                    // Null
                    BulletData {
                        damage: 0,
                        life: 0,
                        lifetime: 0,
                        flags: BulletFlag(0),
                        enemy_hit_width: 0,
                        enemy_hit_height: 0,
                        block_hit_width: 0,
                        block_hit_height: 0,
                        display_bounds: Rect { left: 0, top: 0, right: 0, bottom: 0 },
                    },
                    // Snake
                    BulletData {
                        damage: 4,
                        life: 1,
                        lifetime: 20,
                        flags: BulletFlag(0x24),
                        enemy_hit_width: 4,
                        enemy_hit_height: 4,
                        block_hit_width: 2,
                        block_hit_height: 2,
                        display_bounds: Rect { left: 8, top: 8, right: 8, bottom: 8 },
                    },
                    BulletData {
                        damage: 6,
                        life: 1,
                        lifetime: 23,
                        flags: BulletFlag(0x24),
                        enemy_hit_width: 4,
                        enemy_hit_height: 4,
                        block_hit_width: 2,
                        block_hit_height: 2,
                        display_bounds: Rect { left: 8, top: 8, right: 8, bottom: 8 },
                    },
                    BulletData {
                        damage: 8,
                        life: 1,
                        lifetime: 30,
                        flags: BulletFlag(0x24),
                        enemy_hit_width: 4,
                        enemy_hit_height: 4,
                        block_hit_width: 2,
                        block_hit_height: 2,
                        display_bounds: Rect { left: 8, top: 8, right: 8, bottom: 8 },
                    },
                    // Polar Star
                    BulletData {
                        damage: 1,
                        life: 1,
                        lifetime: 8,
                        flags: BulletFlag(0x20),
                        enemy_hit_width: 6,
                        enemy_hit_height: 6,
                        block_hit_width: 2,
                        block_hit_height: 2,
                        display_bounds: Rect { left: 8, top: 8, right: 8, bottom: 8 },
                    },
                    BulletData {
                        damage: 2,
                        life: 1,
                        lifetime: 12,
                        flags: BulletFlag(0x20),
                        enemy_hit_width: 6,
                        enemy_hit_height: 6,
                        block_hit_width: 2,
                        block_hit_height: 2,
                        display_bounds: Rect { left: 8, top: 8, right: 8, bottom: 8 },
                    },
                    BulletData {
                        damage: 4,
                        life: 1,
                        lifetime: 16,
                        flags: BulletFlag(0x20),
                        enemy_hit_width: 6,
                        enemy_hit_height: 6,
                        block_hit_width: 2,
                        block_hit_height: 2,
                        display_bounds: Rect { left: 8, top: 8, right: 8, bottom: 8 },
                    },
                    // Fireball
                    BulletData {
                        damage: 2,
                        life: 2,
                        lifetime: 100,
                        flags: BulletFlag(0x08),
                        enemy_hit_width: 8,
                        enemy_hit_height: 16,
                        block_hit_width: 4,
                        block_hit_height: 2,
                        display_bounds: Rect { left: 8, top: 8, right: 8, bottom: 8 },
                    },
                    BulletData {
                        damage: 3,
                        life: 2,
                        lifetime: 100,
                        flags: BulletFlag(0x08),
                        enemy_hit_width: 4,
                        enemy_hit_height: 4,
                        block_hit_width: 4,
                        block_hit_height: 2,
                        display_bounds: Rect { left: 8, top: 8, right: 8, bottom: 8 },
                    },
                    BulletData {
                        damage: 3,
                        life: 2,
                        lifetime: 100,
                        flags: BulletFlag(0x08),
                        enemy_hit_width: 4,
                        enemy_hit_height: 4,
                        block_hit_width: 4,
                        block_hit_height: 2,
                        display_bounds: Rect { left: 8, top: 8, right: 8, bottom: 8 },
                    },
                    // Machine Gun
                    BulletData {
                        damage: 2,
                        life: 1,
                        lifetime: 20,
                        flags: BulletFlag(0x20),
                        enemy_hit_width: 2,
                        enemy_hit_height: 2,
                        block_hit_width: 2,
                        block_hit_height: 2,
                        display_bounds: Rect { left: 8, top: 8, right: 8, bottom: 8 },
                    },
                    BulletData {
                        damage: 4,
                        life: 1,
                        lifetime: 20,
                        flags: BulletFlag(0x20),
                        enemy_hit_width: 2,
                        enemy_hit_height: 2,
                        block_hit_width: 2,
                        block_hit_height: 2,
                        display_bounds: Rect { left: 8, top: 8, right: 8, bottom: 8 },
                    },
                    BulletData {
                        damage: 6,
                        life: 1,
                        lifetime: 20,
                        flags: BulletFlag(0x20),
                        enemy_hit_width: 2,
                        enemy_hit_height: 2,
                        block_hit_width: 2,
                        block_hit_height: 2,
                        display_bounds: Rect { left: 8, top: 8, right: 8, bottom: 8 },
                    },
                    // Missile Launcher
                    BulletData {
                        damage: 0,
                        life: 10,
                        lifetime: 50,
                        flags: BulletFlag(0x28),
                        enemy_hit_width: 2,
                        enemy_hit_height: 2,
                        block_hit_width: 2,
                        block_hit_height: 2,
                        display_bounds: Rect { left: 8, top: 8, right: 8, bottom: 8 },
                    },
                    BulletData {
                        damage: 0,
                        life: 10,
                        lifetime: 70,
                        flags: BulletFlag(0x28),
                        enemy_hit_width: 4,
                        enemy_hit_height: 4,
                        block_hit_width: 4,
                        block_hit_height: 4,
                        display_bounds: Rect { left: 8, top: 8, right: 8, bottom: 8 },
                    },
                    BulletData {
                        damage: 0,
                        life: 10,
                        lifetime: 90,
                        flags: BulletFlag(0x28),
                        enemy_hit_width: 4,
                        enemy_hit_height: 4,
                        block_hit_width: 0,
                        block_hit_height: 0,
                        display_bounds: Rect { left: 8, top: 8, right: 8, bottom: 8 },
                    },
                    // Missile Launcher explosion
                    BulletData {
                        damage: 1,
                        life: 100,
                        lifetime: 100,
                        flags: BulletFlag(0x14),
                        enemy_hit_width: 16,
                        enemy_hit_height: 16,
                        block_hit_width: 0,
                        block_hit_height: 0,
                        display_bounds: Rect { left: 0, top: 0, right: 0, bottom: 0 },
                    },
                    BulletData {
                        damage: 1,
                        life: 100,
                        lifetime: 100,
                        flags: BulletFlag(0x14),
                        enemy_hit_width: 16,
                        enemy_hit_height: 16,
                        block_hit_width: 0,
                        block_hit_height: 0,
                        display_bounds: Rect { left: 0, top: 0, right: 0, bottom: 0 },
                    },
                    BulletData {
                        damage: 1,
                        life: 100,
                        lifetime: 100,
                        flags: BulletFlag(0x14),
                        enemy_hit_width: 16,
                        enemy_hit_height: 16,
                        block_hit_width: 0,
                        block_hit_height: 0,
                        display_bounds: Rect { left: 0, top: 0, right: 0, bottom: 0 },
                    },
                    // Bubbler
                    BulletData {
                        damage: 1,
                        life: 1,
                        lifetime: 20,
                        flags: BulletFlag(0x08),
                        enemy_hit_width: 2,
                        enemy_hit_height: 2,
                        block_hit_width: 2,
                        block_hit_height: 2,
                        display_bounds: Rect { left: 4, top: 4, right: 4, bottom: 4 },
                    },
                    BulletData {
                        damage: 2,
                        life: 1,
                        lifetime: 20,
                        flags: BulletFlag(0x08),
                        enemy_hit_width: 2,
                        enemy_hit_height: 2,
                        block_hit_width: 2,
                        block_hit_height: 2,
                        display_bounds: Rect { left: 4, top: 4, right: 4, bottom: 4 },
                    },
                    BulletData {
                        damage: 2,
                        life: 1,
                        lifetime: 20,
                        flags: BulletFlag(0x08),
                        enemy_hit_width: 4,
                        enemy_hit_height: 4,
                        block_hit_width: 4,
                        block_hit_height: 4,
                        display_bounds: Rect { left: 4, top: 4, right: 4, bottom: 4 },
                    },
                    // Bubbler level 3 thorns
                    BulletData {
                        damage: 3,
                        life: 1,
                        lifetime: 32,
                        flags: BulletFlag(0x20),
                        enemy_hit_width: 2,
                        enemy_hit_height: 2,
                        block_hit_width: 2,
                        block_hit_height: 2,
                        display_bounds: Rect { left: 4, top: 4, right: 4, bottom: 4 },
                    },
                    // Blade slashes
                    BulletData {
                        damage: 0,
                        life: 100,
                        lifetime: 0,
                        flags: BulletFlag(0x24),
                        enemy_hit_width: 8,
                        enemy_hit_height: 8,
                        block_hit_width: 8,
                        block_hit_height: 8,
                        display_bounds: Rect { left: 12, top: 12, right: 12, bottom: 12 },
                    },
                    // Falling spike
                    BulletData {
                        damage: 127,
                        life: 1,
                        lifetime: 2,
                        flags: BulletFlag(0x04),
                        enemy_hit_width: 8,
                        enemy_hit_height: 4,
                        block_hit_width: 8,
                        block_hit_height: 4,
                        display_bounds: Rect { left: 0, top: 0, right: 0, bottom: 0 },
                    },
                    // Blade
                    BulletData {
                        damage: 15,
                        life: 1,
                        lifetime: 30,
                        flags: BulletFlag(0x24),
                        enemy_hit_width: 8,
                        enemy_hit_height: 8,
                        block_hit_width: 4,
                        block_hit_height: 2,
                        display_bounds: Rect { left: 8, top: 8, right: 8, bottom: 8 },
                    },
                    BulletData {
                        damage: 6,
                        life: 3,
                        lifetime: 18,
                        flags: BulletFlag(0x24),
                        enemy_hit_width: 10,
                        enemy_hit_height: 10,
                        block_hit_width: 4,
                        block_hit_height: 2,
                        display_bounds: Rect { left: 12, top: 12, right: 12, bottom: 12 },
                    },
                    BulletData {
                        damage: 1,
                        life: 100,
                        lifetime: 30,
                        flags: BulletFlag(0x24),
                        enemy_hit_width: 6,
                        enemy_hit_height: 6,
                        block_hit_width: 4,
                        block_hit_height: 4,
                        display_bounds: Rect { left: 12, top: 12, right: 12, bottom: 12 },
                    },
                    // Super Missile Launcher
                    BulletData {
                        damage: 0,
                        life: 10,
                        lifetime: 30,
                        flags: BulletFlag(0x28),
                        enemy_hit_width: 2,
                        enemy_hit_height: 2,
                        block_hit_width: 2,
                        block_hit_height: 2,
                        display_bounds: Rect { left: 8, top: 8, right: 8, bottom: 8 },
                    },
                    BulletData {
                        damage: 0,
                        life: 10,
                        lifetime: 40,
                        flags: BulletFlag(0x28),
                        enemy_hit_width: 4,
                        enemy_hit_height: 4,
                        block_hit_width: 4,
                        block_hit_height: 4,
                        display_bounds: Rect { left: 8, top: 8, right: 8, bottom: 8 },
                    },
                    BulletData {
                        damage: 0,
                        life: 10,
                        lifetime: 40,
                        flags: BulletFlag(0x28),
                        enemy_hit_width: 4,
                        enemy_hit_height: 4,
                        block_hit_width: 0,
                        block_hit_height: 0,
                        display_bounds: Rect { left: 8, top: 8, right: 8, bottom: 8 },
                    },
                    // Super Missile Launcher explosion
                    BulletData {
                        damage: 2,
                        life: 100,
                        lifetime: 100,
                        flags: BulletFlag(0x14),
                        enemy_hit_width: 12,
                        enemy_hit_height: 12,
                        block_hit_width: 0,
                        block_hit_height: 0,
                        display_bounds: Rect { left: 0, top: 0, right: 0, bottom: 0 },
                    },
                    BulletData {
                        damage: 2,
                        life: 100,
                        lifetime: 100,
                        flags: BulletFlag(0x14),
                        enemy_hit_width: 12,
                        enemy_hit_height: 12,
                        block_hit_width: 0,
                        block_hit_height: 0,
                        display_bounds: Rect { left: 0, top: 0, right: 0, bottom: 0 },
                    },
                    BulletData {
                        damage: 2,
                        life: 100,
                        lifetime: 100,
                        flags: BulletFlag(0x14),
                        enemy_hit_width: 12,
                        enemy_hit_height: 12,
                        block_hit_width: 0,
                        block_hit_height: 0,
                        display_bounds: Rect { left: 0, top: 0, right: 0, bottom: 0 },
                    },
                    // Nemesis
                    BulletData {
                        damage: 4,
                        life: 4,
                        lifetime: 20,
                        flags: BulletFlag(0x20),
                        enemy_hit_width: 4,
                        enemy_hit_height: 4,
                        block_hit_width: 3,
                        block_hit_height: 3,
                        display_bounds: Rect { left: 8, top: 8, right: 24, bottom: 8 },
                    },
                    BulletData {
                        damage: 4,
                        life: 2,
                        lifetime: 20,
                        flags: BulletFlag(0x20),
                        enemy_hit_width: 2,
                        enemy_hit_height: 2,
                        block_hit_width: 2,
                        block_hit_height: 2,
                        display_bounds: Rect { left: 8, top: 8, right: 24, bottom: 8 },
                    },
                    BulletData {
                        damage: 1,
                        life: 1,
                        lifetime: 20,
                        flags: BulletFlag(0x20),
                        enemy_hit_width: 2,
                        enemy_hit_height: 2,
                        block_hit_width: 2,
                        block_hit_height: 2,
                        display_bounds: Rect { left: 8, top: 8, right: 24, bottom: 8 },
                    },
                    // Spur
                    BulletData {
                        damage: 4,
                        life: 4,
                        lifetime: 30,
                        flags: BulletFlag(0x40),
                        enemy_hit_width: 6,
                        enemy_hit_height: 6,
                        block_hit_width: 3,
                        block_hit_height: 3,
                        display_bounds: Rect { left: 8, top: 8, right: 8, bottom: 8 },
                    },
                    BulletData {
                        damage: 8,
                        life: 8,
                        lifetime: 30,
                        flags: BulletFlag(0x40),
                        enemy_hit_width: 6,
                        enemy_hit_height: 6,
                        block_hit_width: 3,
                        block_hit_height: 3,
                        display_bounds: Rect { left: 8, top: 8, right: 8, bottom: 8 },
                    },
                    BulletData {
                        damage: 12,
                        life: 12,
                        lifetime: 30,
                        flags: BulletFlag(0x40),
                        enemy_hit_width: 6,
                        enemy_hit_height: 6,
                        block_hit_width: 3,
                        block_hit_height: 3,
                        display_bounds: Rect { left: 8, top: 8, right: 8, bottom: 8 },
                    },
                    // Spur trail
                    BulletData {
                        damage: 3,
                        life: 100,
                        lifetime: 30,
                        flags: BulletFlag(0x20),
                        enemy_hit_width: 6,
                        enemy_hit_height: 6,
                        block_hit_width: 3,
                        block_hit_height: 3,
                        display_bounds: Rect { left: 4, top: 4, right: 4, bottom: 4 },
                    },
                    BulletData {
                        damage: 6,
                        life: 100,
                        lifetime: 30,
                        flags: BulletFlag(0x20),
                        enemy_hit_width: 6,
                        enemy_hit_height: 6,
                        block_hit_width: 3,
                        block_hit_height: 3,
                        display_bounds: Rect { left: 4, top: 4, right: 4, bottom: 4 },
                    },
                    BulletData {
                        damage: 11,
                        life: 100,
                        lifetime: 30,
                        flags: BulletFlag(0x20),
                        enemy_hit_width: 6,
                        enemy_hit_height: 6,
                        block_hit_width: 3,
                        block_hit_height: 3,
                        display_bounds: Rect { left: 4, top: 4, right: 4, bottom: 4 },
                    },
                    // Curly's Nemesis
                    BulletData {
                        damage: 4,
                        life: 4,
                        lifetime: 20,
                        flags: BulletFlag(0x20),
                        enemy_hit_width: 4,
                        enemy_hit_height: 4,
                        block_hit_width: 3,
                        block_hit_height: 3,
                        display_bounds: Rect { left: 8, top: 8, right: 24, bottom: 8 },
                    },
                    // EnemyClear?
                    BulletData {
                        damage: 0,
                        life: 4,
                        lifetime: 4,
                        flags: BulletFlag(0x04),
                        enemy_hit_width: 0,
                        enemy_hit_height: 0,
                        block_hit_width: 0,
                        block_hit_height: 0,
                        display_bounds: Rect { left: 0, top: 0, right: 0, bottom: 0 },
                    },
                    // Whimsical Star
                    BulletData {
                        damage: 1,
                        life: 1,
                        lifetime: 1,
                        flags: BulletFlag(0x24),
                        enemy_hit_width: 1,
                        enemy_hit_height: 1,
                        block_hit_width: 1,
                        block_hit_height: 1,
                        display_bounds: Rect { left: 1, top: 1, right: 1, bottom: 1 },
                    },
                ],
                bullet_rects: BulletRects {
                    b001_snake_l1: [
                        Rect { left: 136, top: 80, right: 152, bottom: 80 }, // left
                        Rect { left: 120, top: 80, right: 136, bottom: 96 },
                        Rect { left: 136, top: 64, right: 152, bottom: 80 },
                        Rect { left: 120, top: 64, right: 136, bottom: 80 },
                        Rect { left: 120, top: 64, right: 136, bottom: 80 }, // right
                        Rect { left: 136, top: 64, right: 152, bottom: 80 },
                        Rect { left: 120, top: 80, right: 136, bottom: 96 },
                        Rect { left: 136, top: 80, right: 152, bottom: 80 },
                    ],
                    b002_003_snake_l2_3: [
                        Rect { left: 192, top: 16, right: 208, bottom: 32 },
                        Rect { left: 208, top: 16, right: 224, bottom: 32 },
                        Rect { left: 224, top: 16, right: 240, bottom: 32 },
                    ],
                    b004_polar_star_l1: [
                        Rect { left: 128, top: 32, right: 144, bottom: 48 }, // horizontal
                        Rect { left: 144, top: 32, right: 160, bottom: 48 }, // vertical
                    ],
                    b005_polar_star_l2: [
                        Rect { left: 160, top: 32, right: 176, bottom: 48 }, // horizontal
                        Rect { left: 176, top: 32, right: 192, bottom: 48 }, // vertical
                    ],
                    b006_polar_star_l3: [
                        Rect { left: 128, top: 48, right: 144, bottom: 64 }, // horizontal
                        Rect { left: 144, top: 48, right: 160, bottom: 64 }, // vertical
                    ],
                    b007_fireball_l1: [
                        Rect { left: 128, top: 0, right: 144, bottom: 16 }, // left
                        Rect { left: 144, top: 0, right: 160, bottom: 16 },
                        Rect { left: 160, top: 0, right: 176, bottom: 16 },
                        Rect { left: 176, top: 0, right: 192, bottom: 16 },
                        Rect { left: 128, top: 16, right: 144, bottom: 32 }, // right
                        Rect { left: 144, top: 16, right: 160, bottom: 32 },
                        Rect { left: 160, top: 16, right: 176, bottom: 32 },
                        Rect { left: 176, top: 16, right: 192, bottom: 32 },
                    ],
                    b008_009_fireball_l2_3: [
                        Rect { left: 192, top: 16, right: 208, bottom: 32 }, // left
                        Rect { left: 208, top: 16, right: 224, bottom: 32 },
                        Rect { left: 224, top: 16, right: 240, bottom: 32 },
                        Rect { left: 224, top: 16, right: 240, bottom: 32 }, // right
                        Rect { left: 208, top: 16, right: 224, bottom: 32 },
                        Rect { left: 192, top: 16, right: 208, bottom: 32 },
                    ],
                    b010_machine_gun_l1: [
                        Rect { left: 64, top: 0, right: 80, bottom: 16 },
                        Rect { left: 80, top: 0, right: 96, bottom: 16 },
                        Rect { left: 96, top: 0, right: 112, bottom: 16 },
                        Rect { left: 112, top: 0, right: 128, bottom: 16 },
                    ],
                    b011_machine_gun_l2: [
                        Rect { left: 64, top: 16, right: 80, bottom: 32 },
                        Rect { left: 80, top: 16, right: 96, bottom: 32 },
                        Rect { left: 96, top: 16, right: 112, bottom: 32 },
                        Rect { left: 112, top: 16, right: 128, bottom: 32 },
                    ],
                    b012_machine_gun_l3: [
                        Rect { left: 64, top: 32, right: 80, bottom: 48 },
                        Rect { left: 80, top: 32, right: 96, bottom: 48 },
                        Rect { left: 96, top: 32, right: 112, bottom: 48 },
                        Rect { left: 112, top: 32, right: 128, bottom: 48 },
                    ],
                    b013_missile_l1: [
                        Rect { left: 0, top: 0, right: 16, bottom: 16 },
                        Rect { left: 16, top: 0, right: 32, bottom: 16 },
                        Rect { left: 32, top: 0, right: 48, bottom: 16 },
                        Rect { left: 48, top: 0, right: 64, bottom: 16 },
                    ],
                    b014_missile_l2: [
                        Rect { left: 0, top: 16, right: 16, bottom: 32 },
                        Rect { left: 16, top: 16, right: 32, bottom: 32 },
                        Rect { left: 32, top: 16, right: 48, bottom: 32 },
                        Rect { left: 48, top: 16, right: 64, bottom: 32 },
                    ],
                    b015_missile_l3: [
                        Rect { left: 0, top: 32, right: 16, bottom: 48 },
                        Rect { left: 16, top: 32, right: 32, bottom: 48 },
                        Rect { left: 32, top: 32, right: 48, bottom: 48 },
                        Rect { left: 48, top: 32, right: 64, bottom: 48 },
                    ],
                    b019_bubble_l1: [
                        Rect { left: 192, top: 0, right: 200, bottom: 8 },
                        Rect { left: 200, top: 0, right: 208, bottom: 8 },
                        Rect { left: 208, top: 0, right: 216, bottom: 8 },
                        Rect { left: 216, top: 0, right: 224, bottom: 8 },
                    ],
                    b020_bubble_l2: [
                        Rect { left: 192, top: 8, right: 200, bottom: 16 },
                        Rect { left: 200, top: 8, right: 208, bottom: 16 },
                        Rect { left: 208, top: 8, right: 216, bottom: 16 },
                        Rect { left: 216, top: 8, right: 224, bottom: 16 },
                    ],
                    b021_bubble_l3: [
                        Rect { left: 240, top: 16, right: 248, bottom: 24 },
                        Rect { left: 248, top: 16, right: 256, bottom: 24 },
                        Rect { left: 240, top: 24, right: 248, bottom: 32 },
                        Rect { left: 248, top: 24, right: 256, bottom: 32 },
                    ],
                    b022_bubble_spines: [
                        Rect { left: 224, top: 0, right: 232, bottom: 8 },
                        Rect { left: 232, top: 0, right: 240, bottom: 8 },
                        Rect { left: 224, top: 0, right: 232, bottom: 8 },
                        Rect { left: 232, top: 0, right: 240, bottom: 8 },
                        Rect { left: 224, top: 8, right: 232, bottom: 16 },
                        Rect { left: 232, top: 8, right: 240, bottom: 16 },
                    ],
                    b023_blade_slash: [
                        Rect { left: 0, top: 64, right: 24, bottom: 88 }, // left
                        Rect { left: 24, top: 64, right: 48, bottom: 88 },
                        Rect { left: 48, top: 64, right: 72, bottom: 88 },
                        Rect { left: 72, top: 64, right: 96, bottom: 88 },
                        Rect { left: 96, top: 64, right: 120, bottom: 88 },
                        Rect { left: 0, top: 88, right: 24, bottom: 112 }, // right
                        Rect { left: 24, top: 88, right: 48, bottom: 112 },
                        Rect { left: 48, top: 88, right: 72, bottom: 112 },
                        Rect { left: 72, top: 88, right: 96, bottom: 112 },
                        Rect { left: 96, top: 88, right: 120, bottom: 112 },
                    ],
                    b025_blade_l1: [
                        Rect { left: 0, top: 48, right: 16, bottom: 64 }, // left
                        Rect { left: 16, top: 48, right: 32, bottom: 64 },
                        Rect { left: 32, top: 48, right: 48, bottom: 64 },
                        Rect { left: 48, top: 48, right: 64, bottom: 64 },
                        Rect { left: 64, top: 48, right: 80, bottom: 64 }, // other directions
                        Rect { left: 80, top: 48, right: 96, bottom: 64 },
                        Rect { left: 96, top: 48, right: 112, bottom: 64 },
                        Rect { left: 112, top: 48, right: 128, bottom: 64 },
                    ],
                    b026_blade_l2: [
                        Rect { left: 160, top: 48, right: 184, bottom: 72 }, // left
                        Rect { left: 184, top: 48, right: 208, bottom: 72 },
                        Rect { left: 208, top: 48, right: 232, bottom: 72 },
                        Rect { left: 232, top: 48, right: 256, bottom: 72 },
                        Rect { left: 160, top: 72, right: 184, bottom: 96 }, // other directions
                        Rect { left: 184, top: 72, right: 208, bottom: 96 },
                        Rect { left: 208, top: 72, right: 232, bottom: 96 },
                        Rect { left: 232, top: 72, right: 256, bottom: 96 },
                    ],
                    b027_blade_l3: [
                        Rect { left: 272, top: 0, right: 296, bottom: 24 }, // left
                        Rect { left: 296, top: 0, right: 320, bottom: 24 },
                        Rect { left: 272, top: 48, right: 296, bottom: 72 }, // up
                        Rect { left: 296, top: 0, right: 320, bottom: 24 },
                        Rect { left: 272, top: 24, right: 296, bottom: 48 }, // right
                        Rect { left: 296, top: 24, right: 320, bottom: 48 },
                        Rect { left: 296, top: 48, right: 320, bottom: 72 }, // down
                        Rect { left: 296, top: 24, right: 320, bottom: 48 },
                    ],
                    b028_super_missile_l1: [
                        Rect { left: 120, top: 96, right: 136, bottom: 112 },
                        Rect { left: 136, top: 96, right: 152, bottom: 112 },
                        Rect { left: 152, top: 96, right: 168, bottom: 112 },
                        Rect { left: 168, top: 96, right: 184, bottom: 112 },
                    ],
                    b029_super_missile_l2: [
                        Rect { left: 184, top: 96, right: 200, bottom: 112 },
                        Rect { left: 200, top: 96, right: 216, bottom: 112 },
                        Rect { left: 216, top: 96, right: 232, bottom: 112 },
                        Rect { left: 232, top: 96, right: 248, bottom: 112 },
                    ],
                    b030_super_missile_l3: [
                        Rect { left: 120, top: 96, right: 136, bottom: 112 },
                        Rect { left: 136, top: 96, right: 152, bottom: 112 },
                        Rect { left: 152, top: 96, right: 168, bottom: 112 },
                        Rect { left: 168, top: 96, right: 184, bottom: 112 },
                    ],
                    b034_nemesis_l1: [
                        Rect { left: 0, top: 112, right: 32, bottom: 128 }, // left
                        Rect { left: 0, top: 128, right: 32, bottom: 144 },
                        Rect { left: 32, top: 112, right: 48, bottom: 144 }, // up
                        Rect { left: 48, top: 112, right: 64, bottom: 144 },
                        Rect { left: 64, top: 112, right: 96, bottom: 128 }, // right
                        Rect { left: 64, top: 128, right: 96, bottom: 144 },
                        Rect { left: 96, top: 112, right: 112, bottom: 144 }, // down
                        Rect { left: 112, top: 112, right: 128, bottom: 144 },
                    ],
                    b035_nemesis_l2: [
                        Rect { left: 128, top: 112, right: 160, bottom: 128 }, // left
                        Rect { left: 128, top: 128, right: 160, bottom: 144 },
                        Rect { left: 160, top: 112, right: 176, bottom: 144 }, // up
                        Rect { left: 176, top: 112, right: 192, bottom: 144 },
                        Rect { left: 192, top: 112, right: 224, bottom: 128 }, // right
                        Rect { left: 192, top: 128, right: 224, bottom: 144 },
                        Rect { left: 224, top: 112, right: 240, bottom: 144 }, // down
                        Rect { left: 240, top: 112, right: 256, bottom: 144 },
                    ],
                    b036_nemesis_l3: [
                        Rect { left: 0, top: 144, right: 32, bottom: 160 }, // left
                        Rect { left: 0, top: 160, right: 32, bottom: 176 },
                        Rect { left: 32, top: 144, right: 48, bottom: 176 }, // up
                        Rect { left: 48, top: 144, right: 64, bottom: 176 },
                        Rect { left: 64, top: 144, right: 96, bottom: 160 }, // right
                        Rect { left: 64, top: 160, right: 96, bottom: 176 },
                        Rect { left: 96, top: 144, right: 112, bottom: 176 }, // down
                        Rect { left: 112, top: 144, right: 128, bottom: 176 },
                    ],
                    b037_spur_l1: [
                        Rect { left: 128, top: 32, right: 144, bottom: 48 }, // horizontal
                        Rect { left: 144, top: 32, right: 160, bottom: 48 }, // vertical
                    ],
                    b038_spur_l2: [
                        Rect { left: 160, top: 32, right: 176, bottom: 48 }, // horizontal
                        Rect { left: 176, top: 32, right: 192, bottom: 48 }, // vertical
                    ],
                    b039_spur_l3: [
                        Rect { left: 128, top: 48, right: 144, bottom: 64 }, // horizontal
                        Rect { left: 144, top: 48, right: 160, bottom: 64 }, // vertical
                    ],
                    b040_spur_trail_l1: [
                        Rect { left: 192, top: 32, right: 200, bottom: 40 }, // horizontal
                        Rect { left: 200, top: 32, right: 208, bottom: 40 },
                        Rect { left: 208, top: 32, right: 216, bottom: 40 },
                        Rect { left: 192, top: 40, right: 200, bottom: 48 }, // vertical
                        Rect { left: 200, top: 40, right: 208, bottom: 48 },
                        Rect { left: 208, top: 40, right: 216, bottom: 48 },
                    ],
                    b041_spur_trail_l2: [
                        Rect { left: 216, top: 32, right: 224, bottom: 40 }, // horizontal
                        Rect { left: 224, top: 32, right: 232, bottom: 40 },
                        Rect { left: 232, top: 32, right: 240, bottom: 40 },
                        Rect { left: 216, top: 40, right: 224, bottom: 48 }, // vertical
                        Rect { left: 224, top: 40, right: 232, bottom: 48 },
                        Rect { left: 232, top: 40, right: 240, bottom: 48 },
                    ],
                    b042_spur_trail_l3: [
                        Rect { left: 240, top: 32, right: 248, bottom: 40 }, // horizontal
                        Rect { left: 248, top: 32, right: 256, bottom: 40 },
                        Rect { left: 256, top: 32, right: 264, bottom: 40 },
                        Rect { left: 240, top: 32, right: 248, bottom: 40 }, // vertical
                        Rect { left: 248, top: 32, right: 256, bottom: 40 },
                        Rect { left: 256, top: 32, right: 264, bottom: 40 },
                    ],
                },
                level_table: [
                    [0, 0, 100],
                    [30, 40, 16],
                    [10, 20, 10],
                    [10, 20, 20],
                    [30, 40, 10],
                    [10, 20, 10],
                    [10, 20, 30],
                    [10, 20, 5],
                    [10, 20, 100],
                    [30, 60, 0],
                    [30, 60, 10],
                    [10, 20, 100],
                    [1, 1, 1],
                    [40, 60, 200],
                ],
            },
            tex_sizes: case_insensitive_hashmap! {
                "ArmsImage" => (256, 16),
                "Arms" => (320, 200),
                "bk0" => (64, 64),
                "bkBlack" => (64, 64),
                "bkBlue" => (64, 64),
                "bkFall" => (64, 64),
                "bkFog" => (320, 240),
                "bkFog480fix" => (480, 272), // nxengine
                "bkGard" => (48, 64),
                "bkGray" => (64, 64),
                "bkGreen" => (64, 64),
                "bkHellish" => (320, 240), // nxengine
                "bkHellish480fix" => (480, 272), // nxengine
                "bkLight" => (320, 240), // nxengine
                "bkLight480fix" => (480, 272), // nxengine
                "bkMaze" => (64, 64),
                "bkMoon" => (320, 240),
                "bkMoon480fix" => (480, 272), // nxengine
                "bkRed" => (32, 32),
                "bkSunset" => (320, 240), // nxengine
                "bkSunset480fix" => (480, 272), // nxengine
                "bkWater" => (32, 48),
                "buttons" => (256, 256),
                "Bullet" => (320, 176),
                "Caret" => (320, 240),
                "casts" => (320, 240),
                "Credit01" => (160, 240),
                "Credit01a" => (160, 240),
                "Credit02" => (160, 240),
                "Credit02a" => (160, 240),
                "Credit03" => (160, 240),
                "Credit03a" => (160, 240),
                "Credit04" => (160, 240),
                "Credit05" => (160, 240),
                "Credit06" => (160, 240),
                "Credit07" => (160, 240),
                "Credit08" => (160, 240),
                "Credit09" => (160, 240),
                "Credit10" => (160, 240),
                "Credit11" => (160, 240),
                "Credit12" => (160, 240),
                "Credit13" => (160, 240),
                "Credit14" => (160, 240),
                "Credit15" => (160, 240),
                "Credit16" => (160, 240),
                "Credit17" => (160, 240),
                "Credit18" => (160, 240),
                "Face" => (288, 240),
                "Face_0" => (288, 240), // nxengine
                "Face_1" => (288, 240), // nxengine
                "Face_2" => (288, 240), // nxengine
                "Face1" => (288, 240), // switch
                "Face2" => (288, 240), // switch
                "Face3" => (288, 240), // switch
                "Face4" => (288, 240), // switch
                "Face5" => (288, 240), // switch
                "Fade" => (256, 32),
                "headband/ogph/Casts" => (320, 240),
                "headband/ogph/Npc/NpcGuest" => (320, 184),
                "headband/ogph/Npc/NpcMiza" => (320, 240),
                "headband/ogph/Npc/NpcRegu" => (320, 240),
                "headband/plus/Casts" => (320, 240),
                "headband/plus/Npc/NpcGuest" => (320, 184),
                "headband/plus/Npc/NpcMiza" => (320, 240),
                "headband/plus/Npc/NpcRegu" => (320, 240),
                "ItemImage" => (256, 128),
                "Loading" => (64, 8),
                "MyChar" => (200, 64),
                "mychar_p2" => (200, 384), // switch
                "Npc/Npc0" => (32, 32),
                "Npc/NpcAlmo1" => (320, 240),
                "Npc/NpcAlmo2" => (320, 240),
                "Npc/NpcBallos" => (320, 240),
                "Npc/NpcBllg" => (320, 96),
                "Npc/NpcCemet" => (320, 112),
                "Npc/NpcCent" => (320, 192),
                "Npc/NpcCurly" => (256, 80),
                "Npc/NpcDark" => (160, 64),
                "Npc/NpcDr" => (320, 240),
                "Npc/NpcEggs1" => (320, 112),
                "Npc/NpcEggs2" => (320, 128),
                "Npc/NpcFrog" => (320, 240),
                "Npc/NpcGuest" => (320, 184),
                "Npc/NpcHell" => (320, 160),
                "Npc/NpcHeri" => (320, 128),
                "Npc/NpcIronH" => (320, 72),
                "Npc/NpcIsland" => (320, 80),
                "Npc/NpcKaze" => (320, 240),
                "Npc/NpcKings" => (96, 48),
                "Npc/NpcMaze" => (320, 192),
                "Npc/NpcMiza" => (320, 240),
                "Npc/NpcMoon" => (320, 128),
                "Npc/NpcOmg" => (320, 120),
                "Npc/NpcPlant" => (320, 48),
                "Npc/NpcPress" => (320, 240),
                "Npc/NpcPriest" => (320, 240),
                "Npc/NpcRavil" => (320, 168),
                "Npc/NpcRed" => (320, 144),
                "Npc/NpcRegu" => (320, 240),
                "Npc/NpcSand" => (320, 176),
                "Npc/NpcStream" => (64, 32),
                "Npc/NpcSym" => (320, 240),
                "Npc/NpcToro" => (320, 144),
                "Npc/NpcTwinD" => (320, 144),
                "Npc/NpcWeed" => (320, 240),
                "Npc/NpcX" => (320, 240),
                "Resource/BITMAP/Credit01" => (160, 240), // cse2
                "Resource/BITMAP/Credit02" => (160, 240), // cse2
                "Resource/BITMAP/Credit03" => (160, 240), // cse2
                "Resource/BITMAP/Credit04" => (160, 240), // cse2
                "Resource/BITMAP/Credit05" => (160, 240), // cse2
                "Resource/BITMAP/Credit06" => (160, 240), // cse2
                "Resource/BITMAP/Credit07" => (160, 240), // cse2
                "Resource/BITMAP/Credit08" => (160, 240), // cse2
                "Resource/BITMAP/Credit09" => (160, 240), // cse2
                "Resource/BITMAP/Credit10" => (160, 240), // cse2
                "Resource/BITMAP/Credit11" => (160, 240), // cse2
                "Resource/BITMAP/Credit12" => (160, 240), // cse2
                "Resource/BITMAP/Credit14" => (160, 240), // cse2
                "Resource/BITMAP/Credit15" => (160, 240), // cse2
                "Resource/BITMAP/Credit16" => (160, 240), // cse2
                "Resource/BITMAP/Credit17" => (160, 240), // cse2
                "Resource/BITMAP/Credit18" => (160, 240), // cse2
                "Resource/BITMAP/pixel" => (160, 16), // cse2
                "StageImage" => (256, 16),
                "Stage/Prt0" => (32, 32),
                "Stage/PrtAlmond" => (256, 96),
                "Stage/PrtBarr" => (256, 88),
                "Stage/PrtCave" => (256, 80),
                "Stage/PrtCent" => (256, 128),
                "Stage/PrtEggIn" => (256, 80),
                "Stage/PrtEggs" => (256, 240),
                "Stage/PrtEggX" => (256, 240),
                "Stage/PrtFall" => (256, 128),
                "Stage/PrtGard" => (256, 97),
                "Stage/PrtHell" => (256, 240),
                "Stage/PrtHellStatue" => (256, 256),
                "Stage/PrtJail" => (256, 128),
                "Stage/PrtLabo" => (128, 64),
                "Stage/PrtMaze" => (256, 160),
                "Stage/PrtMimi" => (256, 160),
                "Stage/PrtOside" => (256, 64),
                "Stage/PrtPens" => (256, 64),
                "Stage/PrtRiver" => (256, 96),
                "Stage/PrtSand" => (256, 112),
                "Stage/PrtStore" => (256, 112),
                "Stage/PrtWeed" => (256, 128),
                "Stage/PrtWhite" => (256, 240),
                "TextBox" => (244, 144),
                "Title" => (320, 48),
                "triangles" => (20, 5),
            },
            textscript: TextScriptConsts {
                encoding: TextScriptEncoding::ShiftJIS,
                encrypted: true,
                reset_invicibility_on_any_script: true,
                animated_face_pics: false,
                textbox_rect_top: Rect { left: 0, top: 0, right: 244, bottom: 8 },
                textbox_rect_middle: Rect { left: 0, top: 8, right: 244, bottom: 16 },
                textbox_rect_bottom: Rect { left: 0, top: 16, right: 244, bottom: 24 },
                textbox_rect_yes_no: Rect { left: 152, top: 48, right: 244, bottom: 80 },
                textbox_rect_cursor: Rect { left: 112, top: 88, right: 128, bottom: 104 },
                textbox_item_marker_rect: Rect { left: 64, top: 48, right: 70, bottom: 54 },
                inventory_rect_top: Rect { left: 0, top: 0, right: 244, bottom: 8 },
                inventory_rect_middle: Rect { left: 0, top: 8, right: 244, bottom: 16 },
                inventory_rect_bottom: Rect { left: 0, top: 16, right: 244, bottom: 24 },
                inventory_text_arms: Rect { left: 80, top: 48, right: 144, bottom: 56 },
                inventory_text_item: Rect { left: 80, top: 56, right: 144, bottom: 64 },
                get_item_top_left: Rect { left: 0, top: 0, right: 72, bottom: 16 },
                get_item_bottom_left: Rect { left: 0, top: 8, right: 72, bottom: 24 },
                get_item_top_right: Rect { left: 240, top: 0, right: 244, bottom: 8 },
                get_item_right: Rect { left: 240, top: 8, right: 244, bottom: 16 },
                get_item_bottom_right: Rect { left: 240, top: 16, right: 244, bottom: 24 },
                stage_select_text: Rect { left: 80, top: 64, right: 144, bottom: 72 },
                cursor: [
                    Rect { left: 80, top: 88, right: 112, bottom: 104 },
                    Rect { left: 80, top: 104, right: 112, bottom: 120 },
                ],
                cursor_inventory_weapon: [
                    Rect { left: 0, top: 88, right: 40, bottom: 128 },
                    Rect { left: 40, top: 88, right: 80, bottom: 128 },
                ],
                cursor_inventory_item: [
                    Rect { left: 80, top: 88, right: 112, bottom: 104 },
                    Rect { left: 80, top: 104, right: 112, bottom: 120 },
                ],
                inventory_item_count_x: 6,
                text_shadow: false,
                text_speed_normal: 4,
                text_speed_fast: 1,
                fade_ticks: 15,
            },
            title: TitleConsts {
                intro_text: "Studio Pixel presents".to_owned(),
                logo_rect: Rect { left: 0, top: 0, right: 144, bottom: 40 },
                logo_splash_rect: Rect { left: 0, top: 0, right: 0, bottom: 0 }, //Hidden so patches can display splash art / subtitle
                menu_left_top: Rect { left: 0, top: 0, right: 8, bottom: 8 },
                menu_right_top: Rect { left: 236, top: 0, right: 244, bottom: 8 },
                menu_left_bottom: Rect { left: 0, top: 16, right: 8, bottom: 24 },
                menu_right_bottom: Rect { left: 236, top: 16, right: 244, bottom: 24 },
                menu_top: Rect { left: 8, top: 0, right: 232, bottom: 8 },
                menu_middle: Rect { left: 8, top: 8, right: 236, bottom: 16 },
                menu_bottom: Rect { left: 8, top: 16, right: 236, bottom: 24 },
                menu_left: Rect { left: 0, top: 8, right: 8, bottom: 16 },
                menu_right: Rect { left: 236, top: 8, right: 244, bottom: 16 },
                cursor_quote: [
                    Rect { left: 0, top: 16, right: 16, bottom: 32 },
                    Rect { left: 16, top: 16, right: 32, bottom: 32 },
                    Rect { left: 0, top: 16, right: 16, bottom: 32 },
                    Rect { left: 32, top: 16, right: 48, bottom: 32 },
                ],
                cursor_curly: [
                    Rect { left: 0, top: 112, right: 16, bottom: 128 },
                    Rect { left: 16, top: 112, right: 32, bottom: 128 },
                    Rect { left: 0, top: 112, right: 16, bottom: 128 },
                    Rect { left: 32, top: 112, right: 48, bottom: 128 },
                ],
                cursor_toroko: [
                    Rect { left: 64, top: 80, right: 80, bottom: 96 },
                    Rect { left: 80, top: 80, right: 96, bottom: 96 },
                    Rect { left: 64, top: 80, right: 80, bottom: 96 },
                    Rect { left: 96, top: 80, right: 112, bottom: 96 },
                ],
                cursor_king: [
                    Rect { left: 224, top: 48, right: 240, bottom: 64 },
                    Rect { left: 288, top: 48, right: 304, bottom: 64 },
                    Rect { left: 224, top: 48, right: 240, bottom: 64 },
                    Rect { left: 304, top: 48, right: 320, bottom: 64 },
                ],
                cursor_sue: [
                    Rect { left: 0, top: 16, right: 16, bottom: 32 },
                    Rect { left: 32, top: 16, right: 48, bottom: 32 },
                    Rect { left: 0, top: 16, right: 16, bottom: 32 },
                    Rect { left: 48, top: 16, right: 64, bottom: 32 },
                ],
            },
            inventory_dim_color: Color::from_rgba(0, 0, 0, 0),
            font_path: "csfont.fnt".to_owned(),
            font_space_offset: 0.0,
            soundtracks: vec![
                ExtraSoundtrack { id: "remastered".to_owned(), path: "/base/Ogg11/".to_owned(), available: false },
                ExtraSoundtrack { id: "new".to_owned(), path: "/base/Ogg/".to_owned(), available: false },
                ExtraSoundtrack { id: "famitracks".to_owned(), path: "/base/ogg17/".to_owned(), available: false },
                ExtraSoundtrack { id: "ridiculon".to_owned(), path: "/base/ogg_ridic/".to_owned(), available: false },
            ],
            music_table: vec![
                "xxxx".to_owned(),
                "wanpaku".to_owned(),
                "anzen".to_owned(),
                "gameover".to_owned(),
                "gravity".to_owned(),
                "weed".to_owned(),
                "mdown2".to_owned(),
                "fireeye".to_owned(),
                "vivi".to_owned(),
                "mura".to_owned(),
                "fanfale1".to_owned(),
                "ginsuke".to_owned(),
                "cemetery".to_owned(),
                "plant".to_owned(),
                "kodou".to_owned(),
                "fanfale3".to_owned(),
                "fanfale2".to_owned(),
                "dr".to_owned(),
                "escape".to_owned(),
                "jenka".to_owned(),
                "maze".to_owned(),
                "access".to_owned(),
                "ironh".to_owned(),
                "grand".to_owned(),
                "curly".to_owned(),
                "oside".to_owned(),
                "requiem".to_owned(),
                "wanpak2".to_owned(),
                "quiet".to_owned(),
                "lastcave".to_owned(),
                "balcony".to_owned(),
                "lastbtl".to_owned(),
                "lastbt3".to_owned(),
                "ending".to_owned(),
                "zonbie".to_owned(),
                "bdown".to_owned(),
                "hell".to_owned(),
                "jenka2".to_owned(),
                "marine".to_owned(),
                "ballos".to_owned(),
                "toroko".to_owned(),
                "white".to_owned(),
                "kaze".to_owned(),
                "ika".to_owned(),
            ],
            organya_paths: vec![
                "/org/".to_owned(),          // NXEngine
                "/base/Org/".to_owned(),     // CS+
                "/Resource/ORG/".to_owned(), // CSE2E
            ],
            credit_illustration_paths: vec![
                String::new(),
                "Resource/BITMAP/".to_owned(), // CSE2E
                "endpic/".to_owned(),          // NXEngine
            ],
            player_skin_paths: vec!["MyChar".to_owned()],
            animated_face_table: vec![AnimatedFace { face_id: 0, anim_id: 0, anim_frames: vec![(0, 0)] }],
            string_table: HashMap::new(),
            missile_flags: vec![200, 201, 202, 218, 550, 766, 880, 920, 1551],
            locales: Vec::new(),
            gamepad: GamepadConsts {
                button_rects: HashMap::from([
                    (Button::North, GamepadConsts::rects(Rect::new(0, 0, 32, 16))),
                    (Button::South, GamepadConsts::rects(Rect::new(0, 16, 32, 32))),
                    (Button::East, GamepadConsts::rects(Rect::new(0, 32, 32, 48))),
                    (Button::West, GamepadConsts::rects(Rect::new(0, 48, 32, 64))),
                    (Button::DPadDown, GamepadConsts::rects(Rect::new(0, 64, 32, 80))),
                    (Button::DPadUp, GamepadConsts::rects(Rect::new(0, 80, 32, 96))),
                    (Button::DPadRight, GamepadConsts::rects(Rect::new(0, 96, 32, 112))),
                    (Button::DPadLeft, GamepadConsts::rects(Rect::new(0, 112, 32, 128))),
                    (Button::LeftShoulder, GamepadConsts::rects(Rect::new(32, 32, 64, 48))),
                    (Button::RightShoulder, GamepadConsts::rects(Rect::new(32, 48, 64, 64))),
                    (Button::Start, GamepadConsts::rects(Rect::new(32, 96, 64, 112))),
                    (Button::Back, GamepadConsts::rects(Rect::new(32, 112, 64, 128))),
                    (Button::LeftStick, GamepadConsts::rects(Rect::new(32, 0, 64, 16))),
                    (Button::RightStick, GamepadConsts::rects(Rect::new(32, 16, 64, 32))),
                ]),
                axis_rects: HashMap::from([
                    (Axis::LeftX, GamepadConsts::rects(Rect::new(32, 0, 64, 16))),
                    (Axis::LeftY, GamepadConsts::rects(Rect::new(32, 0, 64, 16))),
                    (Axis::RightX, GamepadConsts::rects(Rect::new(32, 16, 64, 32))),
                    (Axis::RightY, GamepadConsts::rects(Rect::new(32, 16, 64, 32))),
                    (Axis::TriggerLeft, GamepadConsts::rects(Rect::new(32, 64, 64, 80))),
                    (Axis::TriggerRight, GamepadConsts::rects(Rect::new(32, 80, 64, 96))),
                ]),
            },
            stage_encoding: None,
        }
    }

    pub fn apply_csplus_patches(&mut self, sound_manager: &mut SoundManager) {
        log::info!("Applying Cave Story+ constants patches...");

        self.is_cs_plus = true;
        self.supports_og_textures = true;
        self.tex_sizes.insert("Caret".to_owned(), (320, 320));
        self.tex_sizes.insert("MyChar".to_owned(), (200, 384));
        self.tex_sizes.insert("Npc/NpcRegu".to_owned(), (320, 410));
        self.tex_sizes.insert("ui".to_owned(), (128, 32));
        self.textscript.reset_invicibility_on_any_script = false;
        self.title.logo_rect = Rect { left: 0, top: 0, right: 216, bottom: 48 };

        self.title.menu_left_top = Rect { left: 0, top: 0, right: 4, bottom: 4 };
        self.title.menu_right_top = Rect { left: 12, top: 0, right: 16, bottom: 4 };
        self.title.menu_left_bottom = Rect { left: 0, top: 12, right: 4, bottom: 16 };
        self.title.menu_right_bottom = Rect { left: 12, top: 12, right: 16, bottom: 16 };

        self.title.menu_top = Rect { left: 4, top: 0, right: 8, bottom: 4 };
        self.title.menu_middle = Rect { left: 8, top: 8, right: 12, bottom: 12 };
        self.title.menu_bottom = Rect { left: 4, top: 12, right: 8, bottom: 16 };
        self.title.menu_left = Rect { left: 0, top: 4, right: 4, bottom: 12 };
        self.title.menu_right = Rect { left: 12, top: 4, right: 16, bottom: 12 };

        let typewriter_sample = PixToneParameters {
            // fx2 (CS+)
            channels: [
                Channel {
                    enabled: true,
                    length: 2000,
                    carrier: Waveform { waveform_type: 0, pitch: 92.000000, level: 32, offset: 0 },
                    frequency: Waveform { waveform_type: 0, pitch: 3.000000, level: 44, offset: 0 },
                    amplitude: Waveform { waveform_type: 0, pitch: 0.000000, level: 32, offset: 0 },
                    envelope: Envelope {
                        initial: 7,
                        time_a: 2,
                        value_a: 18,
                        time_b: 128,
                        value_b: 0,
                        time_c: 255,
                        value_c: 0,
                    },
                },
                Channel::disabled(),
                Channel::disabled(),
                Channel::disabled(),
            ],
        };

        let _ = sound_manager.set_sample_params(2, typewriter_sample);
    }

    pub fn is_base(&self) -> bool {
        !self.is_switch && !self.is_cs_plus && !self.is_demo
    }

    pub fn apply_csplus_nx_patches(&mut self) {
        log::info!("Applying Switch-specific Cave Story+ constants patches...");

        self.is_switch = true;
        self.supports_og_textures = true;
        self.tex_sizes.insert("bkMoon".to_owned(), (427, 240));
        self.tex_sizes.insert("bkFog".to_owned(), (427, 240));
        self.tex_sizes.insert("ui".to_owned(), (128, 32));
        self.tex_sizes.insert("uimusic".to_owned(), (192, 144));
        self.title.logo_rect = Rect { left: 0, top: 0, right: 214, bottom: 62 };
        self.inventory_dim_color = Color::from_rgba(0, 0, 32, 150);
        self.textscript.encoding = TextScriptEncoding::UTF8;
        self.textscript.encrypted = false;
        self.textscript.animated_face_pics = true;
        self.textscript.text_shadow = true;
        self.textscript.text_speed_normal = 1;
        self.textscript.text_speed_fast = 0;
        self.textscript.fade_ticks = 21;
        self.game.tile_offset_x = 3;
        self.game.new_game_player_pos = (13, 8);
        self.player_skin_paths.push("mychar_p2".to_owned());
    }

    pub fn apply_csdemo_patches(&mut self) {
        log::info!("Applying Wiiware DEMO-specific Cave Story+ constants patches...");

        self.is_demo = true;
        self.supports_og_textures = true;
        self.game.new_game_stage = 11;
        self.game.new_game_event = 302;
        self.game.new_game_player_pos = (8, 6);
        self.title.logo_splash_rect = Rect { left: 224, top: 0, right: 320, bottom: 48 };
    }

    pub fn rebuild_path_list(&mut self, mod_path: Option<String>, season: Season, settings: &Settings) {
        self.base_paths.clear();
        self.base_paths.push("/builtin/builtin_data/".to_owned());
        self.base_paths.push("/".to_owned());

        if self.is_cs_plus {
            self.base_paths.insert(0, "/base/".to_owned());

            if settings.original_textures {
                self.base_paths.insert(0, "/base/ogph/".to_string())
            } else if settings.seasonal_textures {
                match season {
                    Season::Halloween => self.base_paths.insert(0, "/Halloween/season/".to_string()),
                    Season::Christmas => self.base_paths.insert(0, "/Christmas/season/".to_string()),
                    _ => {}
                }
            }

            if settings.locale != "en".to_string() {
                self.base_paths.insert(0, format!("/base/{}/", settings.locale));
            }
        } else {
            if settings.locale != "en".to_string() {
                self.base_paths.insert(0, format!("/{}/", settings.locale));
            }
        }

        if let Some(mut mod_path) = mod_path {
            self.base_paths.insert(0, mod_path.clone());
            if settings.original_textures {
                mod_path.push_str("ogph/");
                self.base_paths.insert(0, mod_path);
            }

            // Nicalis left a landmine of a file in the original graphics for the nemesis challenge
            // It has 17 colors defined for a 4-bit color depth bitmap
            if self.is_cs_plus && !self.is_switch {
                self.base_paths.retain(|path| !path.contains("ogph/"));
            }
        }
    }

    pub fn special_treatment_for_csplus_mods(&mut self, mod_path: Option<&String>) {
        if !self.is_cs_plus {
            return;
        }

        let mut pos = if self.is_switch { (13, 8) } else { (10, 8) };

        if let Some(mod_path) = mod_path {
            if mod_path == "/TimeTrial/mod/" {
                pos = (8, 9);
            } else if mod_path == "/boss/mod/" {
                pos = (57, 21);
            }
        }

        self.game.new_game_player_pos = pos;
    }

    pub fn load_nx_stringtable(&mut self, ctx: &mut Context) -> GameResult {
        if let Ok(file) = filesystem::open(ctx, "/base/stringtable.sta") {
            let mut reader = BufReader::new(file);

            // Only some versions start with the BOM marker, thankfully the file isn't that large to read twice
            let mut bom = [0xef, 0xbb, 0xbf];
            let buf = reader.fill_buf()?;
            if buf.len() > 3 && buf[0..3] == bom {
                reader.read_exact(&mut bom)?;
            }

            if let Ok(xml) = Element::parse(reader) {
                for node in &xml.get_child("category").unwrap().children {
                    let element = node.as_element().unwrap();
                    let key = element.attributes.get_key_value("name").unwrap().1.to_string();
                    let english = element
                        .get_child("string")
                        .unwrap()
                        .get_text()
                        .unwrap_or(std::borrow::Cow::Borrowed(""))
                        .to_string();
                    self.string_table.insert(key, english);
                }
            }
        }
        Ok(())
    }

    pub fn load_locales(&mut self, ctx: &mut Context) -> GameResult {
        self.locales.clear();

        let locale_files = filesystem::read_dir_find(ctx, &self.base_paths, "locale/");

        for locale_file in locale_files.unwrap() {
            if locale_file.extension().unwrap() != "json" {
                continue;
            }

            let locale_code = {
                let filename = locale_file.file_name().unwrap().to_string_lossy();
                let mut parts = filename.split('.');
                parts.next().unwrap().to_string()
            };

            let mut locale = Locale::new(ctx, &self.base_paths, &locale_code);

            if locale_code == "jp" && filesystem::exists(ctx, "/base/credit_jp.tsc") {
                locale.set_font(FontData::new("csfontjp.fnt".to_owned(), 0.5, 0.0));
            }

            self.locales.push(locale.clone());
            log::info!("Loaded locale {} ({})", locale_code, locale.name.clone());
        }

        Ok(())
    }

    pub fn apply_constant_json_files(&mut self) {}

    pub fn load_texture_size_hints(&mut self, ctx: &mut Context) -> GameResult {
        if let Ok(file) = filesystem::open_find(ctx, &self.base_paths, "texture_sizes.json") {
            match serde_json::from_reader::<_, TextureSizeTable>(file) {
                Ok(tex_overrides) => {
                    for (key, (x, y)) in tex_overrides.sizes {
                        self.tex_sizes.insert(key, (x, y));
                    }
                }
                Err(err) => log::warn!("Failed to deserialize texture sizes: {}", err),
            }
        }
        Ok(())
    }

    /// Loads bullet.tbl and arms_level.tbl from CS+ files,
    /// even though they match vanilla 1:1, we should load them for completeness
    /// or if any crazy person uses it for a CS+ mod...
    pub fn load_csplus_tables(&mut self, ctx: &mut Context) -> GameResult {
        if let Ok(mut file) = filesystem::open_find(ctx, &self.base_paths, "bullet.tbl") {
            let mut data = Vec::new();
            file.read_to_end(&mut data)?;
            let bullets = data.len() / 0x2A;
            let mut f = Cursor::new(data);

            let mut new_bullet_table = Vec::new();
            for _ in 0..bullets {
                let bullet = BulletData {
                    damage: f.read_u8()?,
                    life: f.read_u8()?,
                    lifetime: f.read_u32::<LE>()? as u16,
                    flags: BulletFlag(f.read_u32::<LE>()? as u8),
                    enemy_hit_width: f.read_u32::<LE>()? as u16,
                    enemy_hit_height: f.read_u32::<LE>()? as u16,
                    block_hit_width: f.read_u32::<LE>()? as u16,
                    block_hit_height: f.read_u32::<LE>()? as u16,
                    display_bounds: Rect {
                        left: f.read_u32::<LE>()? as u8,
                        top: f.read_u32::<LE>()? as u8,
                        right: f.read_u32::<LE>()? as u8,
                        bottom: f.read_u32::<LE>()? as u8,
                    },
                };
                new_bullet_table.push(bullet);
            }

            self.weapon.bullet_table = new_bullet_table;
            log::info!("Loaded bullet.tbl.");
        }

        if let Ok(mut file) = filesystem::open_find(ctx, &self.base_paths, "arms_level.tbl") {
            let mut data = Vec::new();
            file.read_to_end(&mut data)?;
            let mut f = Cursor::new(data);

            let mut new_level_table = EngineConstants::defaults().weapon.level_table;
            for iter in 0..14 {
                let level1 = f.read_u32::<LE>()? as u16;
                let level2 = f.read_u32::<LE>()? as u16;
                let level3 = f.read_u32::<LE>()? as u16;
                new_level_table[iter] = [level1, level2, level3];
            }

            self.weapon.level_table = new_level_table;
            log::info!("Loaded arms_level.tbl.");
        }

        Ok(())
    }

    /// Load in the `faceanm.dat` file that details the Switch extensions to the <FAC command
    /// It's actually a text file, go figure
    pub fn load_animated_faces(&mut self, ctx: &mut Context) -> GameResult {
        self.animated_face_table.clear();

        // Bugfix for Malco cutscene - this face should be used but the original tsc has the wrong ID
        self.animated_face_table.push(AnimatedFace { face_id: 5, anim_id: 4, anim_frames: vec![(4, 0)] });

        if let Ok(file) = filesystem::open_find(ctx, &self.base_paths, "faceanm.dat") {
            let buf = BufReader::new(file);
            let mut face_id = 1;
            let mut anim_id = 0;

            for line in buf.lines() {
                let line_str = line?.to_owned().replace(",", " ");
                let mut anim_frames = Vec::new();

                if line_str.find("\\") == None {
                    continue;
                } else if line_str == "\\end" {
                    face_id += 1;
                    anim_id = 0;
                    continue;
                }

                for split in line_str.split_whitespace() {
                    // The animation labels aren't actually used
                    // There are also comments on some lines that we need to ignore
                    if split.find("\\") != None {
                        continue;
                    } else if split.find("//") != None {
                        break;
                    }
                    let mut parse = split.split(":");
                    let frame = (
                        parse.next().unwrap().parse::<u16>().unwrap_or(0),
                        parse.next().unwrap().parse::<u16>().unwrap_or(0),
                    );
                    anim_frames.push(frame);
                }

                self.animated_face_table.push(AnimatedFace { face_id, anim_id, anim_frames });
                anim_id += 1;
            }
        }
        Ok(())
    }
}<|MERGE_RESOLUTION|>--- conflicted
+++ resolved
@@ -280,47 +280,6 @@
     pub stage_encoding: Option<TextScriptEncoding>,
 }
 
-<<<<<<< HEAD
-impl Clone for EngineConstants {
-    fn clone(&self) -> EngineConstants {
-        EngineConstants {
-            base_paths: self.base_paths.clone(),
-            is_cs_plus: self.is_cs_plus,
-            is_switch: self.is_switch,
-            is_demo: self.is_demo,
-            supports_og_textures: self.supports_og_textures,
-            has_difficulty_menu: self.has_difficulty_menu,
-            supports_two_player: self.supports_two_player,
-            game: self.game,
-            player: self.player,
-            booster: self.booster,
-            caret: self.caret.clone(),
-            world: self.world,
-            npc: self.npc,
-            weapon: self.weapon.clone(),
-            tex_sizes: self.tex_sizes.clone(),
-            textscript: self.textscript,
-            title: self.title.clone(),
-            inventory_dim_color: self.inventory_dim_color,
-            font_path: self.font_path.clone(),
-            font_space_offset: self.font_space_offset,
-            soundtracks: self.soundtracks.clone(),
-            music_table: self.music_table.clone(),
-            organya_paths: self.organya_paths.clone(),
-            credit_illustration_paths: self.credit_illustration_paths.clone(),
-            player_skin_paths: self.player_skin_paths.clone(),
-            animated_face_table: self.animated_face_table.clone(),
-            string_table: self.string_table.clone(),
-            missile_flags: self.missile_flags.clone(),
-            locales: self.locales.clone(),
-            gamepad: self.gamepad.clone(),
-            stage_encoding: self.stage_encoding,
-        }
-    }
-}
-
-=======
->>>>>>> 1f288e2a
 impl EngineConstants {
     pub fn defaults() -> Self {
         EngineConstants {
