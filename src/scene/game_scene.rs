use std::cell::RefCell;
use std::ops::{Deref, Range};
use std::rc::Rc;

use log::info;

use crate::caret::CaretType;
use crate::common::{Color, Direction, interpolate_fix9_scale, Rect};
use crate::components::background::Background;
use crate::components::boss_life_bar::BossLifeBar;
use crate::components::credits::Credits;
use crate::components::draw_common::Alignment;
use crate::components::fade::Fade;
use crate::components::falling_island::FallingIsland;
use crate::components::flash::Flash;
use crate::components::hud::HUD;
use crate::components::inventory::InventoryUI;
use crate::components::stage_select::StageSelect;
use crate::components::text_boxes::TextBoxes;
use crate::components::tilemap::{TileLayer, Tilemap};
use crate::components::water_renderer::WaterRenderer;
use crate::entity::GameEntity;
use crate::frame::{Frame, UpdateTarget};
use crate::framework::{filesystem, graphics};
use crate::framework::backend::SpriteBatchCommand;
use crate::framework::context::Context;
use crate::framework::error::GameResult;
use crate::framework::graphics::{BlendMode, draw_rect, FilterMode};
use crate::framework::ui::Components;
use crate::input::touch_controls::TouchControlType;
use crate::inventory::{Inventory, TakeExperienceResult};
use crate::map::WaterParams;
use crate::npc::{NPC, NPCLayer};
use crate::npc::boss::BossNPC;
use crate::npc::list::NPCList;
use crate::physics::{OFFSETS, PhysicalEntity};
use crate::player::{Player, TargetPlayer};
use crate::rng::XorShift;
use crate::scene::Scene;
use crate::scene::title_scene::TitleScene;
use crate::scripting::tsc::credit_script::CreditScriptVM;
use crate::scripting::tsc::text_script::{ScriptMode, TextScriptExecutionState, TextScriptVM};
use crate::shared_game_state::{SharedGameState, TileSize};
use crate::stage::{BackgroundType, Stage, StageTexturePaths};
use crate::texture_set::SpriteBatch;
use crate::weapon::{Weapon, WeaponType};
use crate::weapon::bullet::BulletManager;

pub struct GameScene {
    pub tick: u32,
    pub stage: Stage,
    pub water_params: WaterParams,
    pub water_renderer: WaterRenderer,
    pub boss_life_bar: BossLifeBar,
    pub stage_select: StageSelect,
    pub flash: Flash,
    pub credits: Credits,
    pub falling_island: FallingIsland,
    pub inventory_ui: InventoryUI,
    pub hud_player1: HUD,
    pub hud_player2: HUD,
    pub background: Background,
    pub tilemap: Tilemap,
    pub text_boxes: TextBoxes,
    pub fade: Fade,
    pub frame: Frame,
    pub player1: Player,
    pub player2: Player,
    pub inventory_player1: Inventory,
    pub inventory_player2: Inventory,
    pub stage_id: usize,
    pub npc_list: NPCList,
    pub boss: BossNPC,
    pub bullet_manager: BulletManager,
    pub lighting_mode: LightingMode,
    pub intro_mode: bool,
    pub stage_textures: Rc<RefCell<StageTexturePaths>>,
    map_name_counter: u16,
    skip_counter: u16,
    inventory_dim: f32,
}

#[derive(Debug, PartialEq, Eq, Copy, Clone)]
pub enum LightingMode {
    None,
    BackgroundOnly,
    Ambient,
}

const P2_LEFT_TEXT: &str = "< P2";
const P2_RIGHT_TEXT: &str = "P2 >";
const CUTSCENE_SKIP_WAIT: u16 = 50;

impl GameScene {
    pub fn new(state: &mut SharedGameState, ctx: &mut Context, id: usize) -> GameResult<Self> {
        info!("Loading stage {} ({})", id, &state.stages[id].map);
        let stage = Stage::load(&state.base_path, &state.stages[id], ctx)?;
        info!("Loaded stage: {}", stage.data.name);

        GameScene::from_stage(state, ctx, stage, id)
    }

    pub fn from_stage(state: &mut SharedGameState, ctx: &mut Context, stage: Stage, id: usize) -> GameResult<Self> {
        let mut water_params = WaterParams::new();
        let mut water_renderer = WaterRenderer::new();

        if let Ok(water_param_file) =
        filesystem::open(ctx, [&state.base_path, "Stage/", &state.stages[id].tileset.name, ".pxw"].join(""))
        {
            water_params.load_from(water_param_file)?;
            info!("Loaded water parameters file.");

            water_renderer.initialize(stage.map.find_water_regions());
        }

        let stage_textures = {
            let mut textures = StageTexturePaths::new();
            textures.update(&stage);
            Rc::new(RefCell::new(textures))
        };

        Ok(Self {
            tick: 0,
            stage,
            water_params,
            water_renderer,
            player1: Player::new(state, ctx),
            player2: Player::new(state, ctx),
            inventory_player1: Inventory::new(),
            inventory_player2: Inventory::new(),
            boss_life_bar: BossLifeBar::new(),
            stage_select: StageSelect::new(),
            flash: Flash::new(),
            credits: Credits::new(),
            falling_island: FallingIsland::new(),
            inventory_ui: InventoryUI::new(),
            hud_player1: HUD::new(Alignment::Left),
            hud_player2: HUD::new(Alignment::Right),
            background: Background::new(),
            tilemap: Tilemap::new(),
            text_boxes: TextBoxes::new(),
            fade: Fade::new(),
            frame: Frame::new(),
            stage_id: id,
            npc_list: NPCList::new(),
            boss: BossNPC::new(),
            bullet_manager: BulletManager::new(),
            lighting_mode: LightingMode::None,
            intro_mode: false,
            stage_textures,
            map_name_counter: 0,
            skip_counter: 0,
            inventory_dim: 0.0,
        })
    }

    pub fn display_map_name(&mut self, ticks: u16) {
        self.map_name_counter = ticks;
    }

    pub fn add_player2(&mut self) {
        self.player2.cond.set_alive(true);
        self.player2.cond.set_hidden(self.player1.cond.hidden());
        self.player2.x = self.player1.x;
        self.player2.y = self.player1.y;
        self.player2.vel_x = self.player1.vel_x;
        self.player2.vel_y = self.player1.vel_y;
    }

    pub fn drop_player2(&mut self) {
        self.player2.cond.set_alive(false);
    }

    fn draw_npc_layer(&self, state: &mut SharedGameState, ctx: &mut Context, layer: NPCLayer) -> GameResult {
        for npc in self.npc_list.iter_alive() {
            if npc.layer != layer
                || npc.x < (self.frame.x - 128 * 0x200 - npc.display_bounds.width() as i32 * 0x200)
                || npc.x
                    > (self.frame.x
                        + 128 * 0x200
                        + (state.canvas_size.0 as i32 + npc.display_bounds.width() as i32) * 0x200)
                    && npc.y < (self.frame.y - 128 * 0x200 - npc.display_bounds.height() as i32 * 0x200)
                || npc.y
                    > (self.frame.y
                        + 128 * 0x200
                        + (state.canvas_size.1 as i32 + npc.display_bounds.height() as i32) * 0x200)
            {
                continue;
            }

            npc.draw(state, ctx, &self.frame)?;
        }

        Ok(())
    }

    fn draw_bullets(&self, state: &mut SharedGameState, ctx: &mut Context) -> GameResult {
        let batch = state.texture_set.get_or_load_batch(ctx, &state.constants, "Bullet")?;
        let mut x: i32;
        let mut y: i32;
        let mut prev_x: i32;
        let mut prev_y: i32;

        for bullet in self.bullet_manager.bullets.iter() {
            match bullet.direction {
                Direction::Left => {
                    x = bullet.x - bullet.display_bounds.left as i32;
                    y = bullet.y - bullet.display_bounds.top as i32;
                    prev_x = bullet.prev_x - bullet.display_bounds.left as i32;
                    prev_y = bullet.prev_y - bullet.display_bounds.top as i32;
                }
                Direction::Up => {
                    x = bullet.x - bullet.display_bounds.top as i32;
                    y = bullet.y - bullet.display_bounds.left as i32;
                    prev_x = bullet.prev_x - bullet.display_bounds.top as i32;
                    prev_y = bullet.prev_y - bullet.display_bounds.left as i32;
                }
                Direction::Right => {
                    x = bullet.x - bullet.display_bounds.right as i32;
                    y = bullet.y - bullet.display_bounds.top as i32;
                    prev_x = bullet.prev_x - bullet.display_bounds.right as i32;
                    prev_y = bullet.prev_y - bullet.display_bounds.top as i32;
                }
                Direction::Bottom => {
                    x = bullet.x - bullet.display_bounds.top as i32;
                    y = bullet.y - bullet.display_bounds.right as i32;
                    prev_x = bullet.prev_x - bullet.display_bounds.top as i32;
                    prev_y = bullet.prev_y - bullet.display_bounds.right as i32;
                }
                Direction::FacingPlayer => unreachable!(),
            }

            batch.add_rect(
                interpolate_fix9_scale(prev_x - self.frame.prev_x, x - self.frame.x, state.frame_time),
                interpolate_fix9_scale(prev_y - self.frame.prev_y, y - self.frame.y, state.frame_time),
                &bullet.anim_rect,
            );
        }

        batch.draw(ctx)?;
        Ok(())
    }

    fn draw_carets(&self, state: &mut SharedGameState, ctx: &mut Context) -> GameResult {
        let batch = state.texture_set.get_or_load_batch(ctx, &state.constants, "Caret")?;

        for caret in state.carets.iter() {
            batch.add_rect(
                interpolate_fix9_scale(
                    caret.prev_x - caret.offset_x - self.frame.prev_x,
                    caret.x - caret.offset_x - self.frame.x,
                    state.frame_time,
                ),
                interpolate_fix9_scale(
                    caret.prev_y - caret.offset_y - self.frame.prev_y,
                    caret.y - caret.offset_y - self.frame.y,
                    state.frame_time,
                ),
                &caret.anim_rect,
            );
        }

        batch.draw(ctx)?;
        Ok(())
    }

    fn draw_black_bars(&self, state: &mut SharedGameState, ctx: &mut Context) -> GameResult {
        let (x, y) = self.frame.xy_interpolated(state.frame_time);
        let (x, y) = (x * state.scale, y * state.scale);
        let canvas_w_scaled = state.canvas_size.0 as f32 * state.scale;
        let canvas_h_scaled = state.canvas_size.1 as f32 * state.scale;
        let level_width = (self.stage.map.width as f32 - 1.0) * self.stage.map.tile_size.as_float();
        let level_height = (self.stage.map.height as f32 - 1.0) * self.stage.map.tile_size.as_float();
        let left_side = -x;
        let right_side = -x + level_width * state.scale;
        let upper_side = -y;
        let lower_side = -y + level_height * state.scale;

        if left_side > 0.0 {
            let rect = Rect::new(0, 0, left_side as isize, canvas_h_scaled as isize);
            graphics::draw_rect(ctx, rect, Color::from_rgb(0, 0, 0))?;
        }

        if right_side < canvas_w_scaled {
            let rect = Rect::new(
                right_side as isize,
                0,
                (state.canvas_size.0 * state.scale) as isize,
                (state.canvas_size.1 * state.scale) as isize,
            );
            graphics::draw_rect(ctx, rect, Color::from_rgb(0, 0, 0))?;
        }

        if upper_side > 0.0 {
            let rect = Rect::new(0, 0, canvas_w_scaled as isize, upper_side as isize);
            graphics::draw_rect(ctx, rect, Color::from_rgb(0, 0, 0))?;
        }

        if lower_side < canvas_h_scaled {
            let rect = Rect::new(0, lower_side as isize, canvas_w_scaled as isize, canvas_h_scaled as isize);
            graphics::draw_rect(ctx, rect, Color::from_rgb(0, 0, 0))?;
        }

        Ok(())
    }

    fn draw_light(&self, x: f32, y: f32, size: f32, color: (u8, u8, u8), batch: &mut Box<dyn SpriteBatch>) {
        batch.add_rect_scaled_tinted(
            x - size * 32.0,
            y - size * 32.0,
            (color.0, color.1, color.2, 255),
            size,
            size,
            &Rect::new(0, 0, 64, 64),
        )
    }

    fn draw_light_raycast(
        &self,
        tile_size: TileSize,
        world_point_x: i32,
        world_point_y: i32,
        (br, bg, bb): (u8, u8, u8),
        att: f32,
        angle: Range<i32>,
        batch: &mut Box<dyn SpriteBatch>,
    ) {
        let px = world_point_x as f32 / 512.0;
        let py = world_point_y as f32 / 512.0;

        let fx2 = self.frame.x as f32 / 512.0;
        let fy2 = self.frame.y as f32 / 512.0;

        let ti = tile_size.as_int();
        let tf = tile_size.as_float();
        let tih = ti / 2;
        let tfq = tf / 4.0;
        let (br, bg, bb) = (br as f32, bg as f32, bb as f32);
        let ahalf = (angle.end - angle.start) as f32 / 2.0;

        'ray: for (i, deg) in angle.enumerate() {
            let d = deg as f32 * (std::f32::consts::PI / 180.0);
            let dx = d.cos() * -5.0;
            let dy = d.sin() * -5.0;
            let m = 1.0 - ((ahalf - i as f32).abs() / ahalf);
            let mut x = px;
            let mut y = py;
            let mut r = br;
            let mut g = bg;
            let mut b = bb;

            for i in 0..40 {
                x += dx;
                y += dy;

                const ARR: [(i32, i32); 4] = [(0, 0), (0, 1), (1, 0), (1, 1)];
                for (ox, oy) in ARR.iter() {
                    let bx = (x as i32).wrapping_div(ti).wrapping_add(*ox);
                    let by = (y as i32).wrapping_div(ti).wrapping_add(*oy);

                    let tile = self.stage.map.attrib[self.stage.tile_at(bx as usize, by as usize) as usize];
                    let bxmth = (bx * ti - tih) as f32;
                    let bxpth = (bx * ti + tih) as f32;
                    let bymth = (by * ti - tih) as f32;
                    let bypth = (by * ti + tih) as f32;

                    if ((tile == 0x62 || tile == 0x41 || tile == 0x43 || tile == 0x46)
                        && x >= bxmth
                        && x <= bxpth
                        && y >= bymth
                        && y <= bypth)
                        || ((tile == 0x50 || tile == 0x70)
                            && x >= bxmth
                            && x <= bxpth
                            && y <= ((by as f32 * tf) - (x - bx as f32 * tf) / 2.0 + tfq)
                            && y >= bymth)
                        || ((tile == 0x51 || tile == 0x71)
                            && x >= bxmth
                            && x <= bxpth
                            && y <= ((by as f32 * tf) - (x - bx as f32 * tf) / 2.0 - tfq)
                            && y >= bymth)
                        || ((tile == 0x52 || tile == 0x72)
                            && x >= bxmth
                            && x <= bxpth
                            && y <= ((by as f32 * tf) + (x - bx as f32 * tf) / 2.0 - tfq)
                            && y >= bymth)
                        || ((tile == 0x53 || tile == 0x73)
                            && x >= bxmth
                            && x <= bxpth
                            && y <= ((by as f32 * tf) + (x - bx as f32 * tf) / 2.0 + tfq)
                            && y >= bymth)
                        || ((tile == 0x54 || tile == 0x74)
                            && x >= bxmth
                            && x <= bxpth
                            && y >= ((by as f32 * tf) + (x - bx as f32 * tf) / 2.0 - tfq)
                            && y <= bypth)
                        || ((tile == 0x55 || tile == 0x75)
                            && x >= bxmth
                            && x <= bxpth
                            && y >= ((by as f32 * tf) + (x - bx as f32 * tf) / 2.0 + tfq)
                            && y <= bypth)
                        || ((tile == 0x56 || tile == 0x76)
                            && x >= bxmth
                            && x <= bxpth
                            && y >= ((by as f32 * tf) - (x - bx as f32 * tf) / 2.0 + tfq)
                            && y <= bypth)
                        || ((tile == 0x57 || tile == 0x77)
                            && x >= bxmth
                            && x <= bxpth
                            && y >= ((by as f32 * tf) - (x - bx as f32 * tf) / 2.0 - tfq)
                            && y <= bypth)
                    {
                        continue 'ray;
                    }
                }

                r *= att;
                g *= att;
                b *= att;

                if r <= 1.0 && g <= 1.0 && b <= 1.0 {
                    continue 'ray;
                }

                self.draw_light(
                    x - fx2,
                    y - fy2,
                    0.15 + i as f32 / 75.0,
                    ((r * m) as u8, (g * m) as u8, (b * m) as u8),
                    batch,
                );
            }
        }
    }

    fn draw_light_map(&self, state: &mut SharedGameState, ctx: &mut Context) -> GameResult {
        {
            let canvas = state.lightmap_canvas.as_mut();

            if let None = canvas {
                return Ok(());
            }

            let canvas = canvas.unwrap();
            graphics::set_render_target(ctx, Some(canvas))?;
        }

        graphics::set_blend_mode(ctx, BlendMode::Add)?;

        graphics::clear(ctx, Color::from_rgb(100, 100, 110));

        for npc in self.npc_list.iter_alive() {
            if npc.x < (self.frame.x - 128 * 0x200 - npc.display_bounds.width() as i32 * 0x200)
                || npc.x
                    > (self.frame.x
                        + 128 * 0x200
                        + (state.canvas_size.0 as i32 + npc.display_bounds.width() as i32) * 0x200)
                    && npc.y < (self.frame.y - 128 * 0x200 - npc.display_bounds.height() as i32 * 0x200)
                || npc.y
                    > (self.frame.y
                        + 128 * 0x200
                        + (state.canvas_size.1 as i32 + npc.display_bounds.height() as i32) * 0x200)
            {
                continue;
            }

            npc.draw_lightmap(state, ctx, &self.frame)?;
        }

        {
            let batch = state.texture_set.get_or_load_batch(ctx, &state.constants, "builtin/lightmap/spot")?;

            'cc: for (player, inv) in
                [(&self.player1, &self.inventory_player1), (&self.player2, &self.inventory_player2)].iter()
            {
                if player.cond.alive() && !player.cond.hidden() && inv.get_current_weapon().is_some() {
                    if state.settings.light_cone {
                        let range = match () {
                            _ if player.up => 60..120,
                            _ if player.down => 240..300,
                            _ if player.direction == Direction::Left => -30..30,
                            _ if player.direction == Direction::Right => 150..210,
                            _ => continue 'cc,
                        };

                        let (color, att) = match inv.get_current_weapon() {
                            Some(Weapon { wtype: WeaponType::Fireball, .. }) => ((170u8, 80u8, 0u8), 0.92),
                            Some(Weapon { wtype: WeaponType::PolarStar, .. }) => ((150u8, 150u8, 160u8), 0.92),
                            Some(Weapon { wtype: WeaponType::Spur, .. }) => ((170u8, 170u8, 200u8), 0.92),
                            Some(Weapon { wtype: WeaponType::Blade, .. }) => continue 'cc,
                            _ => ((150u8, 150u8, 150u8), 0.92),
                        };

                        let (_, gun_off_y) = player.skin.get_gun_offset();

                        self.draw_light_raycast(
                            state.tile_size,
                            player.x + player.direction.vector_x() * 0x800,
                            player.y + gun_off_y * 0x200 + 0x400,
                            color,
                            att,
                            range,
                            batch,
                        );

                    } else {
                        self.draw_light(
                            interpolate_fix9_scale(
                                player.prev_x - self.frame.prev_x,
                                player.x - self.frame.x,
                                state.frame_time,
                            ),
                            interpolate_fix9_scale(
                                player.prev_y - self.frame.prev_y,
                                player.y - self.frame.y,
                                state.frame_time,
                            ),
                            5.0,
                            (150, 150, 150),
                            batch,
                        );
                    }
                }
            }

            for bullet in self.bullet_manager.bullets.iter() {
                self.draw_light(
                    interpolate_fix9_scale(
                        bullet.prev_x - self.frame.prev_x,
                        bullet.x - self.frame.x,
                        state.frame_time,
                    ),
                    interpolate_fix9_scale(
                        bullet.prev_y - self.frame.prev_y,
                        bullet.y - self.frame.y,
                        state.frame_time,
                    ),
                    0.3,
                    (200, 200, 200),
                    batch,
                );
            }

            for caret in state.carets.iter() {
                match caret.ctype {
                    CaretType::ProjectileDissipation | CaretType::Shoot => {
                        self.draw_light(
                            interpolate_fix9_scale(
                                caret.prev_x - self.frame.prev_x,
                                caret.x - self.frame.x,
                                state.frame_time,
                            ),
                            interpolate_fix9_scale(
                                caret.prev_y - self.frame.prev_y,
                                caret.y - self.frame.y,
                                state.frame_time,
                            ),
                            1.0,
                            (200, 200, 200),
                            batch,
                        );
                    }
                    _ => {}
                }
            }

            for npc in self.npc_list.iter_alive() {
                if npc.cond.hidden()
                    || (npc.x < (self.frame.x - 128 * 0x200 - npc.display_bounds.width() as i32 * 0x200)
                        || npc.x
                            > (self.frame.x
                                + 128 * 0x200
                                + (state.canvas_size.0 as i32 + npc.display_bounds.width() as i32) * 0x200)
                            && npc.y < (self.frame.y - 128 * 0x200 - npc.display_bounds.height() as i32 * 0x200)
                        || npc.y
                            > (self.frame.y
                                + 128 * 0x200
                                + (state.canvas_size.1 as i32 + npc.display_bounds.height() as i32) * 0x200))
                {
                    continue;
                }

                // NPC lighting 
                match npc.npc_type {
                    1 => {
                        self.draw_light(
                            interpolate_fix9_scale(
                                npc.prev_x - self.frame.prev_x,
                                npc.x - self.frame.x,
                                state.frame_time,
                            ),
                            interpolate_fix9_scale(
                                npc.prev_y - self.frame.prev_y,
                                npc.y - self.frame.y,
                                state.frame_time,
                            ),
                            0.4,
                            (255, 255, 0),
                            batch,
                        );
                    }
                    4 if npc.direction == Direction::Up => self.draw_light(
                        interpolate_fix9_scale(npc.prev_x - self.frame.prev_x, npc.x - self.frame.x, state.frame_time),
                        interpolate_fix9_scale(npc.prev_y - self.frame.prev_y, npc.y - self.frame.y, state.frame_time),
                        1.0,
                        (200, 100, 0),
                        batch,
                    ),
                    7 => self.draw_light(
                        interpolate_fix9_scale(npc.prev_x - self.frame.prev_x, npc.x - self.frame.x, state.frame_time),
                        interpolate_fix9_scale(npc.prev_y - self.frame.prev_y, npc.y - self.frame.y, state.frame_time),
                        1.0,
                        (100, 100, 100),
                        batch,
                    ),
                    17 if npc.anim_num == 0 => {
                        self.draw_light(
                            interpolate_fix9_scale(
                                npc.prev_x - self.frame.prev_x,
                                npc.x - self.frame.x,
                                state.frame_time,
                            ),
                            interpolate_fix9_scale(
                                npc.prev_y - self.frame.prev_y,
                                npc.y - self.frame.y,
                                state.frame_time,
                            ),
                            2.0,
                            (160, 0, 0),
                            batch,
                        );
                        self.draw_light(
                            interpolate_fix9_scale(
                                npc.prev_x - self.frame.prev_x,
                                npc.x - self.frame.x,
                                state.frame_time,
                            ),
                            interpolate_fix9_scale(
                                npc.prev_y - self.frame.prev_y,
                                npc.y - self.frame.y,
                                state.frame_time,
                            ),
                            0.5,
                            (255, 0, 0),
                            batch,
                        );
                    }
                    20 if npc.direction == Direction::Right => {
                        self.draw_light(
                            interpolate_fix9_scale(
                                npc.prev_x - self.frame.prev_x,
                                npc.x - self.frame.x,
                                state.frame_time,
                            ),
                            interpolate_fix9_scale(
                                npc.prev_y - self.frame.prev_y,
                                npc.y - self.frame.y,
                                state.frame_time,
                            ),
                            2.0,
                            (30, 30, 150),
                            batch,
                        );

                        if npc.anim_num < 2 {
                            self.draw_light(
                                interpolate_fix9_scale(
                                    npc.prev_x - self.frame.prev_x,
                                    npc.x - self.frame.x,
                                    state.frame_time,
                                ),
                                interpolate_fix9_scale(
                                    npc.prev_y - self.frame.prev_y,
                                    npc.y - self.frame.y,
                                    state.frame_time,
                                ),
                                2.1,
                                (10, 10, 30),
                                batch,
                            );
                        }
                    }
                    22 if npc.action_num == 1 && npc.anim_num == 1 => self.draw_light(
                        interpolate_fix9_scale(npc.prev_x - self.frame.prev_x, npc.x - self.frame.x, state.frame_time),
                        interpolate_fix9_scale(npc.prev_y - self.frame.prev_y, npc.y - self.frame.y, state.frame_time),
                        3.0,
                        (0, 0, 255),
                        batch,
                    ),
                    32 | 87 => {
                        self.draw_light(
                            interpolate_fix9_scale(
                                npc.prev_x - self.frame.prev_x,
                                npc.x - self.frame.x,
                                state.frame_time,
                            ),
                            interpolate_fix9_scale(
                                npc.prev_y - self.frame.prev_y,
                                npc.y - self.frame.y,
                                state.frame_time,
                            ),
                            2.0,
                            (255, 30, 30),
                            batch,
                        );
                    }
                    211 => {
                        self.draw_light(
                            interpolate_fix9_scale(
                                npc.prev_x - self.frame.prev_x,
                                npc.x - self.frame.x,
                                state.frame_time,
                            ),
                            interpolate_fix9_scale(
                                npc.prev_y - self.frame.prev_y,
                                npc.y - self.frame.y,
                                state.frame_time,
                            ),
                            1.5,
                            (128, 0, 0),
                            batch,
                        );
                    }
                    27 => {
                        self.draw_light(
                            interpolate_fix9_scale(
                                npc.prev_x - self.frame.prev_x,
                                npc.x - self.frame.x,
                                state.frame_time,
                            ) + 0.5,
                            interpolate_fix9_scale(
                                npc.prev_y - self.frame.prev_y,
                                npc.y - self.frame.y,
                                state.frame_time,
                            ),
                            3.0,
                            (96, 0, 0),
                            batch,
                        );
                    }
                    38 => {
                        let flicker = ((npc.anim_num.wrapping_add(npc.id) ^ 5) & 3) as u8 * 24;
                        self.draw_light(
                            interpolate_fix9_scale(
                                npc.prev_x - self.frame.prev_x,
                                npc.x - self.frame.x,
                                state.frame_time,
                            ),
                            interpolate_fix9_scale(
                                npc.prev_y - self.frame.prev_y,
                                npc.y - self.frame.y,
                                state.frame_time,
                            ),
                            3.5,
                            (150 + flicker, 60 + flicker, 0),
                            batch,
                        );
                    }
                    69 | 81 => {
                        self.draw_light(
                            interpolate_fix9_scale(
                                npc.prev_x - self.frame.prev_x,
                                npc.x - self.frame.x,
                                state.frame_time,
                            ),
                            interpolate_fix9_scale(
                                npc.prev_y - self.frame.prev_y,
                                npc.y - self.frame.y,
                                state.frame_time,
                            ),
                            if npc.npc_type == 69 { 0.5 } else { 1.0 },
                            (200, 200, 200),
                            batch,
                        );
                    }
                    70 => {
                        let flicker = 50 + npc.anim_num as u8 * 15;
                        self.draw_light(
                            interpolate_fix9_scale(
                                npc.prev_x - self.frame.prev_x,
                                npc.x - self.frame.x,
                                state.frame_time,
                            ),
                            interpolate_fix9_scale(
                                npc.prev_y - self.frame.prev_y,
                                npc.y - self.frame.y,
                                state.frame_time,
                            ),
                            2.0,
                            (flicker, flicker, flicker),
                            batch,
                        );
                    }
                    85 if npc.action_num == 1 => {
                        let (color, color2) = if npc.direction == Direction::Left {
                            if state.constants.is_cs_plus {
                                ((20, 100, 20), (20, 50, 20))
                            } else {
                                ((20, 20, 100), (20, 20, 50))
                            }
                        } else {
                            ((150, 0, 0), (50, 0, 0))
                        };

                        self.draw_light(
                            interpolate_fix9_scale(
                                npc.prev_x - self.frame.prev_x,
                                npc.x - self.frame.x,
                                state.frame_time,
                            ),
                            interpolate_fix9_scale(
                                npc.prev_y - self.frame.prev_y,
                                npc.y - self.frame.y,
                                state.frame_time,
                            ),
                            0.75,
                            color,
                            batch,
                        );

                        if npc.anim_num < 2 {
                            self.draw_light(
                                interpolate_fix9_scale(
                                    npc.prev_x - self.frame.prev_x,
                                    npc.x - self.frame.x,
                                    state.frame_time,
                                ),
                                interpolate_fix9_scale(
                                    npc.prev_y - self.frame.prev_y,
                                    npc.y - self.frame.y,
                                    state.frame_time,
                                ) - 8.0,
                                2.1,
                                color2,
                                batch,
                            );
                        }
                    }
                    101 | 102 => self.draw_light(
                        interpolate_fix9_scale(npc.prev_x - self.frame.prev_x, npc.x - self.frame.x, state.frame_time),
                        interpolate_fix9_scale(npc.prev_y - self.frame.prev_y, npc.y - self.frame.y, state.frame_time),
                        1.0,
                        (100, 100, 200),
                        batch,
                    ),
                    175 if npc.action_num < 10 => {
                        self.draw_light(
                            interpolate_fix9_scale(
                                npc.prev_x - self.frame.prev_x,
                                npc.x - self.frame.x,
                                state.frame_time,
                            ),
                            interpolate_fix9_scale(
                                npc.prev_y - self.frame.prev_y,
                                npc.y - self.frame.y,
                                state.frame_time,
                            ),
                            1.0,
                            (128, 175, 200),
                            batch,
                        );
                    }
                    189 => self.draw_light(
                        interpolate_fix9_scale(npc.prev_x - self.frame.prev_x, npc.x - self.frame.x, state.frame_time),
                        interpolate_fix9_scale(npc.prev_y - self.frame.prev_y, npc.y - self.frame.y, state.frame_time),
                        1.0,
                        (10, 50, 255),
                        batch,
                    ),
                    270 => self.draw_light(
                        interpolate_fix9_scale(npc.prev_x - self.frame.prev_x, npc.x - self.frame.x, state.frame_time),
                        interpolate_fix9_scale(npc.prev_y - self.frame.prev_y, npc.y - self.frame.y, state.frame_time),
                        0.4,
                        (192, 0, 0),
                        batch,
                    ),
                    285 | 287 => self.draw_light(
                        interpolate_fix9_scale(npc.prev_x - self.frame.prev_x, npc.x - self.frame.x, state.frame_time),
                        interpolate_fix9_scale(npc.prev_y - self.frame.prev_y, npc.y - self.frame.y, state.frame_time),
                        1.0,
                        (150, 90, 0),
                        batch,
                    ),
                    293 => self.draw_light(
                        interpolate_fix9_scale(npc.prev_x - self.frame.prev_x, npc.x - self.frame.x, state.frame_time),
                        interpolate_fix9_scale(npc.prev_y - self.frame.prev_y, npc.y - self.frame.y, state.frame_time),
                        4.0,
                        (255, 255, 255),
                        batch,
                    ),
                    311 => {
                        let size = if npc.anim_num % 7 == 2 || npc.anim_num % 7 == 5 {1.0} else {0.0};

                        self.draw_light(
                            interpolate_fix9_scale(npc.prev_x - self.frame.prev_x, npc.x - self.frame.x, state.frame_time),
                            interpolate_fix9_scale(npc.prev_y - self.frame.prev_y, npc.y - self.frame.y, state.frame_time),
                            size,
                            (255,255,255),
                            batch,)
                    }
                    312 => self.draw_light(
                        interpolate_fix9_scale(npc.prev_x - self.frame.prev_x, npc.x - self.frame.x, state.frame_time),
                        interpolate_fix9_scale(npc.prev_y - self.frame.prev_y, npc.y - self.frame.y, state.frame_time),
                        0.5,
                        (255,255,255),
                        batch,
                    ),
                    319 => {
                        let color = if npc.anim_num == 2 {(255, 29, 0)} else {(234, 157, 68)};

                        self.draw_light(
                            interpolate_fix9_scale(npc.prev_x - self.frame.prev_x, npc.x - self.frame.x, state.frame_time),
                            interpolate_fix9_scale(npc.prev_y - self.frame.prev_y, npc.y - self.frame.y, state.frame_time),
                            1.0,
                            color,
                            batch,)
                    }
<<<<<<< HEAD
=======
                    320 => {
                        let range = match npc.direction() {
                            Direction::Up => 60..120,
                            Direction::Bottom => 240..300,
                            Direction::Left => -30..30,
                            Direction::Right => 150..210,
                            _ => 0..0,
                        };

                        self.draw_light_raycast(
                            state.tile_size,
                            npc.x + npc.direction.opposite().vector_x() * 0x800,
                            npc.y + 2 * 0x200,
                            (19u8, 34u8, 117u8),
                            0.95,
                            range,
                            batch,
                        );
                    }
>>>>>>> 22b7dfdd
                    322 => {
                        let scale = 0.004 * (npc.action_counter as f32);

                        self.draw_light_raycast(
                            state.tile_size,
                            npc.x,
                            npc.y,
                            (255, 0, 0),
                            scale,
                            0..360,
                            batch,)
                    }
                    _ => {}
                }
            }

            batch.draw_filtered(FilterMode::Linear, ctx)?;
        }

        graphics::set_blend_mode(ctx, BlendMode::Multiply)?;
        graphics::set_render_target(ctx, None)?;

        {
            let canvas = state.lightmap_canvas.as_mut().unwrap();
            let rect = Rect { left: 0.0, top: 0.0, right: state.screen_size.0, bottom: state.screen_size.1 };

            canvas.clear();
            canvas.add(SpriteBatchCommand::DrawRect(rect, rect));
            canvas.draw()?;

            graphics::set_render_target(ctx, Some(canvas))?;
            graphics::draw_rect(
                ctx,
                Rect {
                    left: 0,
                    top: 0,
                    right: (state.screen_size.0 + 1.0) as isize,
                    bottom: (state.screen_size.1 + 1.0) as isize,
                },
                Color { r: 0.15, g: 0.12, b: 0.12, a: 1.0 },
            )?;
            graphics::set_render_target(ctx, None)?;
            graphics::set_blend_mode(ctx, BlendMode::Add)?;
            canvas.draw()?;

            graphics::set_blend_mode(ctx, BlendMode::Alpha)?;
        }

        Ok(())
    }

    fn tick_npc_bullet_collissions(&mut self, state: &mut SharedGameState) {
        for npc in self.npc_list.iter_alive() {
            if npc.npc_flags.shootable() && npc.npc_flags.interactable() {
                continue;
            }

            for bullet in self.bullet_manager.bullets.iter_mut() {
                if !bullet.cond.alive() || bullet.damage < 0 {
                    continue;
                }

                if !npc.collides_with_bullet(bullet) {
                    continue;
                }

                if npc.npc_flags.shootable() {
                    npc.life = (npc.life as i32).saturating_sub(bullet.damage as i32).clamp(0, u16::MAX as i32) as u16;

                    if npc.life == 0 {
                        if npc.npc_flags.show_damage() {
                            npc.popup.add_value(-bullet.damage);
                        }

                        if self.player1.cond.alive() && npc.npc_flags.event_when_killed() {
                            state.control_flags.set_tick_world(true);
                            state.control_flags.set_interactions_disabled(true);
                            state.textscript_vm.start_script(npc.event_num);
                        } else {
                            npc.cond.set_explode_die(true);
                        }
                    } else {
                        if npc.shock < 14 {
                            if let Some(table_entry) = state.npc_table.get_entry(npc.npc_type) {
                                state.sound_manager.play_sfx(table_entry.hurt_sound);
                            }

                            npc.shock = 16;

                            for _ in 0..3 {
                                state.create_caret(
                                    (bullet.x + npc.x) / 2,
                                    (bullet.y + npc.y) / 2,
                                    CaretType::HurtParticles,
                                    Direction::Left,
                                );
                            }
                        }

                        if npc.npc_flags.show_damage() {
                            npc.popup.add_value(-bullet.damage);
                        }
                    }
                } else if !bullet.weapon_flags.flag_x10()
                    && bullet.btype != 13
                    && bullet.btype != 14
                    && bullet.btype != 15
                    && bullet.btype != 28
                    && bullet.btype != 29
                    && bullet.btype != 30
                {
                    state.create_caret(
                        (bullet.x + npc.x) / 2,
                        (bullet.y + npc.y) / 2,
                        CaretType::ProjectileDissipation,
                        Direction::Right,
                    );
                    state.sound_manager.play_sfx(31);
                    bullet.life = 0;
                    continue;
                }

                if bullet.life > 0 {
                    bullet.life -= 1;
                }
            }

            if npc.cond.explode_die() {
                let can_drop_missile = [&self.inventory_player1, &self.inventory_player2].iter().any(|inv| {
                    inv.has_weapon(WeaponType::MissileLauncher) || inv.has_weapon(WeaponType::SuperMissileLauncher)
                });

                self.npc_list.kill_npc(npc.id as usize, !npc.cond.drs_novanish(), can_drop_missile, state);
            }
        }

        for i in 0..self.boss.parts.len() {
            let mut idx = i;
            let mut npc = unsafe { self.boss.parts.get_unchecked_mut(i) };
            if !npc.cond.alive() {
                continue;
            }

            for bullet in self.bullet_manager.bullets.iter_mut() {
                if !bullet.cond.alive() || bullet.damage < 0 {
                    continue;
                }

                let hit = (npc.npc_flags.shootable()
                    && (npc.x - npc.hit_bounds.right as i32) < (bullet.x + bullet.enemy_hit_width as i32)
                    && (npc.x + npc.hit_bounds.right as i32) > (bullet.x - bullet.enemy_hit_width as i32)
                    && (npc.y - npc.hit_bounds.top as i32) < (bullet.y + bullet.enemy_hit_height as i32)
                    && (npc.y + npc.hit_bounds.bottom as i32) > (bullet.y - bullet.enemy_hit_height as i32))
                    || (npc.npc_flags.invulnerable()
                        && (npc.x - npc.hit_bounds.right as i32) < (bullet.x + bullet.hit_bounds.right as i32)
                        && (npc.x + npc.hit_bounds.right as i32) > (bullet.x - bullet.hit_bounds.left as i32)
                        && (npc.y - npc.hit_bounds.top as i32) < (bullet.y + bullet.hit_bounds.bottom as i32)
                        && (npc.y + npc.hit_bounds.bottom as i32) > (bullet.y - bullet.hit_bounds.top as i32));

                if !hit {
                    continue;
                }

                if npc.npc_flags.shootable() {
                    if npc.cond.damage_boss() {
                        idx = 0;
                        npc = unsafe { self.boss.parts.get_unchecked_mut(0) };
                    }

                    npc.life = (npc.life as i32).saturating_sub(bullet.damage as i32).clamp(0, u16::MAX as i32) as u16;

                    if npc.life == 0 {
                        npc.life = npc.id;

                        if self.player1.cond.alive() && npc.npc_flags.event_when_killed() {
                            state.control_flags.set_tick_world(true);
                            state.control_flags.set_interactions_disabled(true);
                            state.textscript_vm.start_script(npc.event_num);
                        } else {
                            state.sound_manager.play_sfx(self.boss.death_sound[idx]);

                            let destroy_count = 4usize * (2usize).pow((npc.size as u32).saturating_sub(1));

                            self.npc_list.create_death_smoke(
                                npc.x,
                                npc.y,
                                npc.display_bounds.right as usize,
                                destroy_count,
                                state,
                                &npc.rng,
                            );
                            npc.cond.set_alive(false);
                        }
                    } else {
                        if npc.shock < 14 {
                            for _ in 0..3 {
                                state.create_caret(bullet.x, bullet.y, CaretType::HurtParticles, Direction::Left);
                            }
                            state.sound_manager.play_sfx(self.boss.hurt_sound[idx]);
                        }

                        npc.shock = 8;

                        npc = unsafe { self.boss.parts.get_unchecked_mut(0) };
                        npc.shock = 8;
                    }

                    bullet.life = bullet.life.saturating_sub(1);
                    if bullet.life < 1 {
                        bullet.cond.set_alive(false);
                    }
                } else if [13, 14, 15, 28, 29, 30].contains(&bullet.btype) {
                    bullet.life = bullet.life.saturating_sub(1);
                } else if !bullet.weapon_flags.flag_x10() {
                    state.create_caret(bullet.x, bullet.y, CaretType::ProjectileDissipation, Direction::Right);
                    state.sound_manager.play_sfx(31);
                    bullet.life = 0;
                    continue;
                }
            }
        }
    }

    fn tick_world(&mut self, state: &mut SharedGameState) -> GameResult {
        self.background.tick()?;
        self.hud_player1.visible = self.player1.cond.alive();
        self.hud_player2.visible = self.player2.cond.alive();
        self.hud_player1.has_player2 = self.player2.cond.alive() && !self.player2.cond.hidden();
        self.hud_player2.has_player2 = self.player1.cond.alive() && !self.player1.cond.hidden();

        self.player1.current_weapon = {
            if let Some(weapon) = self.inventory_player1.get_current_weapon_mut() {
                weapon.wtype as u8
            } else {
                0
            }
        };
        self.player2.current_weapon = {
            if let Some(weapon) = self.inventory_player2.get_current_weapon_mut() {
                weapon.wtype as u8
            } else {
                0
            }
        };
        self.player1.tick(state, &self.npc_list)?;
        self.player2.tick(state, &self.npc_list)?;

        if self.player1.damage > 0 {
            let xp_loss = self.player1.damage * if self.player1.equip.has_arms_barrier() { 1 } else { 2 };
            match self.inventory_player1.take_xp(xp_loss, state) {
                TakeExperienceResult::LevelDown if self.player1.life > 0 => {
                    state.create_caret(self.player1.x, self.player1.y, CaretType::LevelUp, Direction::Right);
                }
                _ => {}
            }

            self.player1.damage = 0;
        }

        if self.player2.damage > 0 {
            let xp_loss = self.player2.damage * if self.player2.equip.has_arms_barrier() { 1 } else { 2 };
            match self.inventory_player2.take_xp(xp_loss, state) {
                TakeExperienceResult::LevelDown if self.player2.life > 0 => {
                    state.create_caret(self.player2.x, self.player2.y, CaretType::LevelUp, Direction::Right);
                }
                _ => {}
            }

            self.player2.damage = 0;
        }

        for npc in self.npc_list.iter_alive() {
            npc.tick(
                state,
                (
                    [&mut self.player1, &mut self.player2],
                    &self.npc_list,
                    &mut self.stage,
                    &mut self.bullet_manager,
                    &mut self.flash,
                    &mut self.boss,
                ),
            )?;
        }
        self.boss.tick(
            state,
            (
                [&mut self.player1, &mut self.player2],
                &self.npc_list,
                &mut self.stage,
                &self.bullet_manager,
                &mut self.flash,
            ),
        )?;

        self.player1.tick_map_collisions(state, &self.npc_list, &mut self.stage);
        self.player2.tick_map_collisions(state, &self.npc_list, &mut self.stage);

        self.player1.tick_npc_collisions(
            TargetPlayer::Player1,
            state,
            &self.npc_list,
            &mut self.boss,
            &mut self.inventory_player1,
        );
        self.player2.tick_npc_collisions(
            TargetPlayer::Player2,
            state,
            &self.npc_list,
            &mut self.boss,
            &mut self.inventory_player2,
        );

        for npc in self.npc_list.iter_alive() {
            if !npc.npc_flags.ignore_solidity() {
                npc.tick_map_collisions(state, &self.npc_list, &mut self.stage);
            }
        }
        for npc in self.boss.parts.iter_mut() {
            if npc.cond.alive() && !npc.npc_flags.ignore_solidity() {
                npc.tick_map_collisions(state, &self.npc_list, &mut self.stage);
            }
        }

        self.tick_npc_bullet_collissions(state);

        self.bullet_manager.tick_bullets(state, [&self.player1, &self.player2], &self.npc_list, &mut self.stage);
        state.tick_carets();

        match self.frame.update_target {
            UpdateTarget::Player => {
                if self.player2.cond.alive()
                    && !self.player2.cond.hidden()
                    && (self.player1.x - self.player2.x).abs() < 240 * 0x200
                    && (self.player1.y - self.player2.y).abs() < 200 * 0x200
                {
                    self.frame.target_x = (self.player1.target_x * 2 + self.player2.target_x) / 3;
                    self.frame.target_y = (self.player1.target_y * 2 + self.player2.target_y) / 3;

                    self.frame.target_x = self.frame.target_x.clamp(self.player1.x - 0x8000, self.player1.x + 0x8000);
                    self.frame.target_y = self.frame.target_y.clamp(self.player1.y, self.player1.y);
                } else {
                    self.frame.target_x = self.player1.target_x;
                    self.frame.target_y = self.player1.target_y;
                }
            }
            UpdateTarget::NPC(npc_id) => {
                if let Some(npc) = self.npc_list.get_npc(npc_id as usize) {
                    if npc.cond.alive() {
                        self.frame.target_x = npc.x;
                        self.frame.target_y = npc.y;
                    }
                }
            }
            UpdateTarget::Boss(boss_id) => {
                if let Some(boss) = self.boss.parts.get(boss_id as usize) {
                    if boss.cond.alive() {
                        self.frame.target_x = boss.x;
                        self.frame.target_y = boss.y;
                    }
                }
            }
        }
        self.frame.update(state, &self.stage);

        if state.control_flags.control_enabled() {
            self.inventory_player1.tick_weapons(
                state,
                &mut self.player1,
                TargetPlayer::Player1,
                &mut self.bullet_manager,
            );
            self.inventory_player2.tick_weapons(
                state,
                &mut self.player2,
                TargetPlayer::Player2,
                &mut self.bullet_manager,
            );

            self.hud_player1.tick(state, (&self.player1, &mut self.inventory_player1))?;
            self.hud_player2.tick(state, (&self.player2, &mut self.inventory_player2))?;
            self.boss_life_bar.tick(state, (&self.npc_list, &self.boss))?;

            if self.player1.controller.trigger_inventory() {
                state.textscript_vm.set_mode(ScriptMode::Inventory);
                self.player1.cond.set_interacted(false);
            }
        }

        self.water_renderer.tick(state, (&[&self.player1, &self.player2], &self.npc_list))?;

        if self.map_name_counter > 0 {
            self.map_name_counter -= 1;
        }

        Ok(())
    }

    fn draw_debug_object(
        &self,
        entity: &dyn PhysicalEntity,
        state: &mut SharedGameState,
        ctx: &mut Context,
    ) -> GameResult {
        if entity.x() < (self.frame.x - 128 - entity.display_bounds().width() as i32 * 0x200)
            || entity.x()
                > (self.frame.x + 128 + (state.canvas_size.0 as i32 + entity.display_bounds().width() as i32) * 0x200)
                && entity.y() < (self.frame.y - 128 - entity.display_bounds().height() as i32 * 0x200)
            || entity.y()
                > (self.frame.y + 128 + (state.canvas_size.1 as i32 + entity.display_bounds().height() as i32) * 0x200)
        {
            return Ok(());
        }

        {
            let hit_rect_size = entity.hit_rect_size().clamp(1, 4);
            let hit_rect_size = if state.tile_size == TileSize::Tile8x8 {
                4 * hit_rect_size * hit_rect_size
            } else {
                hit_rect_size * hit_rect_size
            };

            let tile_size = state.tile_size.as_int() * 0x200;
            let x = (entity.x() + entity.offset_x()) / tile_size;
            let y = (entity.y() + entity.offset_y()) / tile_size;

            let batch = state.texture_set.get_or_load_batch(ctx, &state.constants, "Caret")?;

            const CARET_RECT: Rect<u16> = Rect { left: 2, top: 74, right: 6, bottom: 78 };
            const CARET2_RECT: Rect<u16> = Rect { left: 65, top: 9, right: 71, bottom: 15 };

            for (idx, &(ox, oy)) in OFFSETS.iter().enumerate() {
                if idx == hit_rect_size {
                    break;
                }

                batch.add_rect(
                    ((x + ox) * tile_size - self.frame.x) as f32 / 512.0 - 2.0,
                    ((y + oy) * tile_size - self.frame.y) as f32 / 512.0 - 2.0,
                    &CARET_RECT,
                );
            }

            batch.add_rect(
                (entity.x() - self.frame.x) as f32 / 512.0 - 3.0,
                (entity.y() - self.frame.y) as f32 / 512.0 - 3.0,
                &CARET2_RECT,
            );

            batch.draw(ctx)?;
        }

        Ok(())
    }

    fn draw_debug_npc(&self, npc: &NPC, state: &mut SharedGameState, ctx: &mut Context) -> GameResult {
        self.draw_debug_object(npc, state, ctx)?;

        let text = format!("{}:{}:{}", npc.id, npc.npc_type, npc.action_num);
        state.font.draw_colored_text_with_shadow_scaled(
            text.chars(),
            ((npc.x - self.frame.x) / 0x200) as f32,
            ((npc.y - self.frame.y) / 0x200) as f32,
            0.5,
            (255, 255, 0, 255),
            &state.constants,
            &mut state.texture_set,
            ctx,
        )?;

        Ok(())
    }

    fn draw_debug_outlines(&self, state: &mut SharedGameState, ctx: &mut Context) -> GameResult {
        for npc in self.npc_list.iter_alive() {
            self.draw_debug_npc(npc, state, ctx)?;
        }

        for boss in self.boss.parts.iter().filter(|n| n.cond.alive()) {
            self.draw_debug_npc(boss, state, ctx)?;
        }

        self.draw_debug_object(&self.player1, state, ctx)?;

        Ok(())
    }
}

impl Scene for GameScene {
    fn init(&mut self, state: &mut SharedGameState, ctx: &mut Context) -> GameResult {
        let seed = (self.player1.max_life as i32)
            .wrapping_add(self.player1.x as i32)
            .wrapping_add(self.player1.y as i32)
            .wrapping_add(self.stage_id as i32)
            .rotate_right(7);
        state.game_rng = XorShift::new(seed);
        state.textscript_vm.set_scene_script(self.stage.load_text_script(&state.base_path, &state.constants, ctx)?);
        state.textscript_vm.suspend = false;
        state.tile_size = self.stage.map.tile_size;
        #[cfg(feature = "scripting-lua")]
        state.lua.set_game_scene(self as *mut _);

        self.player1.controller = state.settings.create_player1_controller();
        self.player2.controller = state.settings.create_player2_controller();

        let npcs = self.stage.load_npcs(&state.base_path, ctx)?;
        for npc_data in npcs.iter() {
            log::info!("creating npc: {:?}", npc_data);

            let mut npc = NPC::create_from_data(npc_data, &state.npc_table, state.tile_size);
            if npc.npc_flags.appear_when_flag_set() {
                if state.get_flag(npc_data.flag_num as _) {
                    npc.cond.set_alive(true);
                }
            } else if npc.npc_flags.hide_unless_flag_set() {
                if !state.get_flag(npc_data.flag_num as _) {
                    npc.cond.set_alive(true);
                }
            } else {
                npc.cond.set_alive(true);
            }

            self.npc_list.spawn_at_slot(npc_data.id, npc)?;
        }

        state.npc_table.stage_textures = self.stage_textures.clone();

        self.boss.boss_type = self.stage.data.boss_no as u16;
        self.player1.target_x = self.player1.x;
        self.player1.target_y = self.player1.y;
        self.player1.camera_target_x = 0;
        self.player1.camera_target_y = 0;
        self.player2.target_x = self.player2.x;
        self.player2.target_y = self.player2.y;
        self.player2.camera_target_x = 0;
        self.player2.camera_target_y = 0;
        self.frame.target_x = self.player1.x;
        self.frame.target_y = self.player1.y;
        self.frame.immediate_update(state, &self.stage);

        // I'd personally set it to something higher but left it as is for accuracy.
        state.water_level = 0x1e0000;

        self.lighting_mode = match () {
            _ if self.intro_mode => LightingMode::None,
            _ if !state.constants.is_switch
                && (self.stage.data.background_type == BackgroundType::Black
                    || self.stage.data.background.name() == "bkBlack") =>
            {
                LightingMode::Ambient
            }
            _ if state.constants.is_switch
                && (self.stage.data.background_type == BackgroundType::Black
                    || self.stage.data.background.name() == "bkBlack") =>
            {
                LightingMode::None
            }
            _ if self.stage.data.background.name() == "bkFall" => LightingMode::None,
            _ if self.stage.data.background_type != BackgroundType::Black
                && self.stage.data.background_type != BackgroundType::Outside
                && self.stage.data.background_type != BackgroundType::OutsideWind
                && self.stage.data.background.name() != "bkBlack" =>
            {
                LightingMode::BackgroundOnly
            }
            _ => LightingMode::None,
        };

        Ok(())
    }

    fn tick(&mut self, state: &mut SharedGameState, ctx: &mut Context) -> GameResult {
        self.player1.controller.update(state, ctx)?;
        self.player1.controller.update_trigger();
        self.player2.controller.update(state, ctx)?;
        self.player2.controller.update_trigger();

        state.touch_controls.control_type =
            if state.control_flags.control_enabled() { TouchControlType::Controls } else { TouchControlType::None };

        if state.settings.touch_controls {
            state.touch_controls.interact_icon = false;
        }

        if self.intro_mode {
            state.touch_controls.control_type = TouchControlType::Dialog;

            if let TextScriptExecutionState::WaitTicks(_, _, 9999) = state.textscript_vm.state {
                state.next_scene = Some(Box::new(TitleScene::new()));
            }

            if self.player1.controller.trigger_menu_ok() {
                state.next_scene = Some(Box::new(TitleScene::new()));
            }
        }

        match state.textscript_vm.state {
            TextScriptExecutionState::Running(_, _)
            | TextScriptExecutionState::WaitTicks(_, _, _)
            | TextScriptExecutionState::WaitInput(_, _, _)
            | TextScriptExecutionState::Msg(_, _, _, _)
            | TextScriptExecutionState::FallingIsland(_, _, _, _, _, _)
                if !state.control_flags.control_enabled() && !state.textscript_vm.flags.cutscene_skip() =>
            {
                if self.player1.controller.inventory() {
                    self.skip_counter += 1;
                    if self.skip_counter >= CUTSCENE_SKIP_WAIT {
                        state.textscript_vm.flags.set_cutscene_skip(true);
                    }
                } else if self.skip_counter > 0 {
                    self.skip_counter -= 1;
                }
            }
            _ => {
                self.skip_counter = 0;
            }
        }

        match state.textscript_vm.mode {
            ScriptMode::Map => {
                TextScriptVM::run(state, self, ctx)?;

                match state.textscript_vm.state {
                    TextScriptExecutionState::FallingIsland(_, _, _, _, _, _) => (),
                    _ => {
                        if state.control_flags.tick_world() {                            
                            self.tick_world(state)?;
                        }
                    }
                }
            }
            ScriptMode::StageSelect => {
                self.stage_select.tick(state, (ctx, &self.player1, &self.player2))?;

                TextScriptVM::run(state, self, ctx)?;
            }
            ScriptMode::Inventory => {
                self.inventory_ui.tick(state, (ctx, &mut self.player1, &mut self.inventory_player1))?;

                TextScriptVM::run(state, self, ctx)?;
            }
        }

        if state.control_flags.credits_running() {
            self.skip_counter = 0;
            CreditScriptVM::run(state, ctx)?;
        }

        self.fade.tick(state, ())?;
        self.flash.tick(state, ())?;

        #[cfg(feature = "scripting-lua")]
        state.lua.scene_tick();

        if state.control_flags.tick_world() {
            self.tick = self.tick.wrapping_add(1);
        }

        Ok(())
    }

    fn draw_tick(&mut self, state: &mut SharedGameState) -> GameResult {
        self.frame.prev_x = self.frame.x;
        self.frame.prev_y = self.frame.y;
        self.player1.prev_x = self.player1.x;
        self.player1.prev_y = self.player1.y;
        self.player1.popup.prev_x = self.player1.popup.x;
        self.player1.popup.prev_y = self.player1.popup.y;
        self.player2.prev_x = self.player2.x;
        self.player2.prev_y = self.player2.y;
        self.player2.popup.prev_x = self.player2.popup.x;
        self.player2.popup.prev_y = self.player2.popup.y;

        for npc in self.npc_list.iter_alive() {
            npc.prev_x = npc.x;
            npc.prev_y = npc.y;
            npc.popup.prev_x = npc.prev_x;
            npc.popup.prev_y = npc.prev_y;
        }

        for npc in self.boss.parts.iter_mut() {
            if npc.cond.alive() {
                npc.prev_x = npc.x;
                npc.prev_y = npc.y;
                npc.popup.prev_x = npc.prev_x;
                npc.popup.prev_y = npc.prev_y;
            }
        }

        for bullet in self.bullet_manager.bullets.iter_mut() {
            if bullet.cond.alive() {
                bullet.prev_x = bullet.x;
                bullet.prev_y = bullet.y;
            }
        }

        for caret in state.carets.iter_mut() {
            if caret.cond.alive() {
                caret.prev_x = caret.x;
                caret.prev_y = caret.y;
            }
        }

        self.inventory_dim += 0.1
            * if state.textscript_vm.mode == ScriptMode::Inventory {
                state.frame_time as f32
            } else {
                -(state.frame_time as f32)
            };

        self.inventory_dim = self.inventory_dim.clamp(0.0, 1.0);
        self.background.draw_tick()?;
        self.credits.draw_tick(state);

        Ok(())
    }

    fn draw(&self, state: &mut SharedGameState, ctx: &mut Context) -> GameResult {
        //graphics::set_canvas(ctx, Some(&state.game_canvas));
        let stage_textures_ref = &*self.stage_textures.deref().borrow();
        self.background.draw(state, ctx, &self.frame, stage_textures_ref, &self.stage)?;
        self.tilemap.draw(state, ctx, &self.frame, TileLayer::Background, stage_textures_ref, &self.stage)?;
        self.draw_npc_layer(state, ctx, NPCLayer::Background)?;
        self.tilemap.draw(state, ctx, &self.frame, TileLayer::Middleground, stage_textures_ref, &self.stage)?;

        if state.settings.shader_effects && self.lighting_mode == LightingMode::BackgroundOnly {
            self.draw_light_map(state, ctx)?;
        }

        self.boss.draw(state, ctx, &self.frame)?;
        self.draw_npc_layer(state, ctx, NPCLayer::Middleground)?;
        self.draw_bullets(state, ctx)?;
        self.player2.draw(state, ctx, &self.frame)?;
        self.player1.draw(state, ctx, &self.frame)?;

        self.water_renderer.draw(state, ctx, &self.frame)?;
        self.tilemap.draw(state, ctx, &self.frame, TileLayer::Foreground, stage_textures_ref, &self.stage)?;
        self.tilemap.draw(state, ctx, &self.frame, TileLayer::Snack, stage_textures_ref, &self.stage)?;

        self.draw_carets(state, ctx)?;
        self.player1.popup.draw(state, ctx, &self.frame)?;
        self.player2.popup.draw(state, ctx, &self.frame)?;

        if !state.control_flags.credits_running()
            && state.settings.shader_effects
            && self.lighting_mode == LightingMode::Ambient
        {
            self.draw_light_map(state, ctx)?;
        }
        self.flash.draw(state, ctx, &self.frame)?;

        self.draw_black_bars(state, ctx)?;

        if self.inventory_dim > 0.0 {
            let rect = Rect::new(0, 0, state.screen_size.0 as isize + 1, state.screen_size.1 as isize + 1);
            let mut dim_color = state.constants.inventory_dim_color;
            dim_color.a *= self.inventory_dim;
            graphics::draw_rect(ctx, rect, dim_color)?;
        }

        match state.textscript_vm.mode {
            ScriptMode::Map if state.control_flags.control_enabled() => {
                self.hud_player1.draw(state, ctx, &self.frame)?;
                self.hud_player2.draw(state, ctx, &self.frame)?;
                self.boss_life_bar.draw(state, ctx, &self.frame)?;

                if self.player2.cond.alive() && !self.player2.cond.hidden() {
                    let y = interpolate_fix9_scale(
                        self.player2.prev_y - self.frame.prev_y,
                        self.player2.y - self.frame.y,
                        state.frame_time,
                    );
                    let y = y.clamp(8.0, state.canvas_size.1 - 8.0 - state.font.line_height(&state.constants));

                    if self.player2.x + 0x1000 < self.frame.x {
                        state.font.draw_colored_text(
                            P2_LEFT_TEXT.chars(),
                            9.0,
                            y + 1.0,
                            (0, 0, 130, 255),
                            &state.constants,
                            &mut state.texture_set,
                            ctx,
                        )?;

                        state.font.draw_colored_text(
                            P2_LEFT_TEXT.chars(),
                            8.0,
                            y,
                            (96, 96, 255, 255),
                            &state.constants,
                            &mut state.texture_set,
                            ctx,
                        )?;
                    } else if self.player2.x - 0x1000 > self.frame.x + state.canvas_size.0 as i32 * 0x200 {
                        let width = state.font.text_width(P2_RIGHT_TEXT.chars(), &state.constants);

                        state.font.draw_colored_text(
                            P2_RIGHT_TEXT.chars(),
                            state.canvas_size.0 - width - 8.0 + 1.0,
                            y + 1.0,
                            (0, 0, 130, 255),
                            &state.constants,
                            &mut state.texture_set,
                            ctx,
                        )?;

                        state.font.draw_colored_text(
                            P2_RIGHT_TEXT.chars(),
                            state.canvas_size.0 - width - 8.0,
                            y,
                            (96, 96, 255, 255),
                            &state.constants,
                            &mut state.texture_set,
                            ctx,
                        )?;
                    }
                }
            }
            ScriptMode::StageSelect => self.stage_select.draw(state, ctx, &self.frame)?,
            ScriptMode::Inventory => self.inventory_ui.draw(state, ctx, &self.frame)?,
            _ => {}
        }

        self.fade.draw(state, ctx, &self.frame)?;
        if state.textscript_vm.mode == ScriptMode::Map && self.map_name_counter > 0 {
            let map_name = if self.stage.data.name == "u" {
                state.constants.title.intro_text.chars()
            } else {
                self.stage.data.name.chars()
            };
            let width = state.font.text_width(map_name.clone(), &state.constants);

            state.font.draw_text_with_shadow(
                map_name,
                ((state.canvas_size.0 - width) / 2.0).floor(),
                80.0,
                &state.constants,
                &mut state.texture_set,
                ctx,
            )?;
        }

        if state.control_flags.credits_running() {
            self.credits.draw(state, ctx, &self.frame)?;
        }

        self.falling_island.draw(state, ctx, &self.frame)?;
        self.text_boxes.draw(state, ctx, &self.frame)?;

        if self.skip_counter > 0 {
            let text = format!("Hold {:?} to skip the cutscene", state.settings.player1_key_map.inventory);
            let width = state.font.text_width(text.chars(), &state.constants);
            let pos_x = state.canvas_size.0 - width - 20.0;
            let pos_y = 0.0;
            let line_height = state.font.line_height(&state.constants);
            let w = (self.skip_counter as f32 / CUTSCENE_SKIP_WAIT as f32) * (width + 20.0) / 2.0;
            let mut rect = Rect::new_size(
                (pos_x * state.scale) as isize,
                (pos_y * state.scale) as isize,
                ((20.0 + width) * state.scale) as isize,
                ((20.0 + line_height) * state.scale) as isize,
            );

            draw_rect(ctx, rect, Color::from_rgb(0, 0, 32))?;

            rect.right = rect.left + (w * state.scale) as isize;
            draw_rect(ctx, rect, Color::from_rgb(160, 181, 222))?;

            rect.left = ((state.canvas_size.0 - w) * state.scale) as isize;
            rect.right = rect.left + (w * state.scale) as isize;
            draw_rect(ctx, rect, Color::from_rgb(160, 181, 222))?;

            state.font.draw_text_with_shadow(
                text.chars(),
                pos_x + 10.0,
                pos_y + 10.0,
                &state.constants,
                &mut state.texture_set,
                ctx,
            )?;
        }

        if state.settings.debug_outlines {
            self.draw_debug_outlines(state, ctx)?;
        }

        //draw_number(state.canvas_size.0 - 8.0, 8.0, timer::fps(ctx) as usize, Alignment::Right, state, ctx)?;
        Ok(())
    }

    fn imgui_draw(
        &mut self,
        components: &mut Components,
        state: &mut SharedGameState,
        ctx: &mut Context,
        ui: &mut imgui::Ui,
    ) -> GameResult {
        components.live_debugger.run_ingame(self, state, ctx, ui)?;
        Ok(())
    }
}<|MERGE_RESOLUTION|>--- conflicted
+++ resolved
@@ -915,8 +915,6 @@
                             color,
                             batch,)
                     }
-<<<<<<< HEAD
-=======
                     320 => {
                         let range = match npc.direction() {
                             Direction::Up => 60..120,
@@ -936,7 +934,6 @@
                             batch,
                         );
                     }
->>>>>>> 22b7dfdd
                     322 => {
                         let scale = 0.004 * (npc.action_counter as f32);
 
